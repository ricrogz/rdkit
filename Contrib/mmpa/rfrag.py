# Copyright (c) 2013, GlaxoSmithKline Research & Development Ltd.
# All rights reserved.
#
# Redistribution and use in source and binary forms, with or without
# modification, are permitted provided that the following conditions are
# met:
#
#     * Redistributions of source code must retain the above copyright
#       notice, this list of conditions and the following disclaimer.
#     * Redistributions in binary form must reproduce the above
#       copyright notice, this list of conditions and the following
#       disclaimer in the documentation and/or other materials provided
#       with the distribution.
#     * Neither the name of GlaxoSmithKline Research & Development Ltd.
#       nor the names of its contributors may be used to endorse or promote
#       products derived from this software without specific prior written
#       permission.
#
# THIS SOFTWARE IS PROVIDED BY THE COPYRIGHT HOLDERS AND CONTRIBUTORS
# "AS IS" AND ANY EXPRESS OR IMPLIED WARRANTIES, INCLUDING, BUT NOT
# LIMITED TO, THE IMPLIED WARRANTIES OF MERCHANTABILITY AND FITNESS FOR
# A PARTICULAR PURPOSE ARE DISCLAIMED. IN NO EVENT SHALL THE COPYRIGHT
# OWNER OR CONTRIBUTORS BE LIABLE FOR ANY DIRECT, INDIRECT, INCIDENTAL,
# SPECIAL, EXEMPLARY, OR CONSEQUENTIAL DAMAGES (INCLUDING, BUT NOT
# LIMITED TO, PROCUREMENT OF SUBSTITUTE GOODS OR SERVICES; LOSS OF USE,
# DATA, OR PROFITS; OR BUSINESS INTERRUPTION) HOWEVER CAUSED AND ON ANY
# THEORY OF LIABILITY, WHETHER IN CONTRACT, STRICT LIABILITY, OR TORT
# (INCLUDING NEGLIGENCE OR OTHERWISE) ARISING IN ANY WAY OUT OF THE USE
# OF THIS SOFTWARE, EVEN IF ADVISED OF THE POSSIBILITY OF SUCH DAMAGE.
#
# Created by Jameed Hussain, July 2013
#
# Modifications and optimizations by Greg Landrum, July 2015
# 
from __future__ import print_function
import sys
import re
from rdkit import Chem
from rdkit.Chem import rdMMPA

def find_correct(f_array):

    core = ""
    side_chains = ""

    for f in f_array:
        attachments = f.count("*")
        if (attachments == 1):
            side_chains = "%s.%s" % (side_chains,f)
        else:
            core = f

    side_chains = side_chains.lstrip('.')

    #cansmi the side chains
    temp = Chem.MolFromSmiles(side_chains)
    side_chains = Chem.MolToSmiles( temp, isomericSmiles=True )

    #and cansmi the core
    temp = Chem.MolFromSmiles(core)
    core = Chem.MolToSmiles( temp, isomericSmiles=True )

    return core,side_chains

def delete_bonds(smi,id,mol,bonds,out):

    #use the same parent mol object and create editable mol
    em = Chem.EditableMol(mol)

    #loop through the bonds to delete
    isotope = 0
    isotope_track = {};
    for i in bonds:
        isotope += 1
        #remove the bond
        em.RemoveBond(i[0],i[1])

        #now add attachement points
        newAtomA = em.AddAtom(Chem.Atom(0))
        em.AddBond(i[0],newAtomA,Chem.BondType.SINGLE)

        newAtomB = em.AddAtom(Chem.Atom(0))
        em.AddBond(i[1],newAtomB,Chem.BondType.SINGLE)

        #keep track of where to put isotopes
        isotope_track[newAtomA] = isotope
        isotope_track[newAtomB] = isotope


    #should be able to get away without sanitising mol
    #as the existing valencies/atoms not changed
    modifiedMol = em.GetMol()

    #canonical smiles can be different with and without the isotopes
    #hence to keep track of duplicates use fragmented_smi_noIsotopes
    fragmented_smi_noIsotopes = Chem.MolToSmiles(modifiedMol,isomericSmiles=True)

    valid = True
    fragments = fragmented_smi_noIsotopes.split(".")

    #check if its a valid triple cut
    if(isotope == 3):
        valid = False
        for f in fragments:
            matchObj = re.search( '\*.*\*.*\*', f)
            if matchObj:
                valid = True
                break

    if valid:
        if(isotope == 1):
            fragmented_smi_noIsotopes = re.sub('\[\*\]', '[*:1]', fragmented_smi_noIsotopes)

            fragments = fragmented_smi_noIsotopes.split(".")

            #print fragmented_smi_noIsotopes
            s1 = Chem.MolFromSmiles(fragments[0])
            s2 = Chem.MolFromSmiles(fragments[1])

            #need to cansmi again as smiles can be different
            output = '%s,%s,,%s.%s' % (smi,id,Chem.MolToSmiles(s1,isomericSmiles=True),Chem.MolToSmiles(s2,isomericSmiles=True) )
            if( (output in out) == False):
                out.add(output)

        elif (isotope >= 2):
            #add the isotope labels
            for key in isotope_track:
                #to add isotope lables
                modifiedMol.GetAtomWithIdx(key).SetIsotope(isotope_track[key])
            fragmented_smi = Chem.MolToSmiles(modifiedMol,isomericSmiles=True)

            #change the isotopes into labels - currently can't add SMARTS or labels to mol
            fragmented_smi = re.sub('\[1\*\]', '[*:1]', fragmented_smi)
            fragmented_smi = re.sub('\[2\*\]', '[*:2]', fragmented_smi)
            fragmented_smi = re.sub('\[3\*\]', '[*:3]', fragmented_smi)

            fragments = fragmented_smi.split(".")

            #identify core/side chains and cansmi them
            core,side_chains = find_correct(fragments)

            #now change the labels on sidechains and core
            #to get the new labels, cansmi the dot-disconnected side chains
            #the first fragment in the side chains has attachment label 1, 2nd: 2, 3rd: 3
            #then change the labels accordingly in the core

            #this is required by the indexing script, as the side-chains are "keys" in the index
            #this ensures the side-chains always have the same numbering

            isotope_track = {}
            side_chain_fragments = side_chains.split(".")

            for s in range( len(side_chain_fragments) ):
                matchObj = re.search( '\[\*\:([123])\]', side_chain_fragments[s] )
                if matchObj:
                    #add to isotope_track with key: old_isotope, value:
                    isotope_track[matchObj.group(1)] = str(s+1)

            #change the labels if required
            if(isotope_track['1'] != '1'):
                core = re.sub('\[\*\:1\]', '[*:XX' + isotope_track['1'] + 'XX]' , core)
                side_chains = re.sub('\[\*\:1\]', '[*:XX' + isotope_track['1'] + 'XX]' , side_chains)
            if(isotope_track['2'] != '2'):
                core = re.sub('\[\*\:2\]', '[*:XX' + isotope_track['2'] + 'XX]' , core)
                side_chains = re.sub('\[\*\:2\]', '[*:XX' + isotope_track['2'] + 'XX]' , side_chains)

            if(isotope == 3):
                if(isotope_track['3'] != '3'):
                    core = re.sub('\[\*\:3\]', '[*:XX' + isotope_track['3'] + 'XX]' , core)
                    side_chains = re.sub('\[\*\:3\]', '[*:XX' + isotope_track['3'] + 'XX]' , side_chains)

            #now remove the XX
            core = re.sub('XX', '' , core)
            side_chains = re.sub('XX', '' , side_chains)

            output = '%s,%s,%s,%s' % (smi,id,core,side_chains)
            if( (output in out) == False):
                out.add(output)

def fragment_mol(smi,id):

    mol = Chem.MolFromSmiles(smi)

    #different cuts can give the same fragments
    #to use outlines to remove them
    outlines = set()

    if(mol == None):
        sys.stderr.write("Can't generate mol for: %s\n" % (smi) )
    else:
        frags = rdMMPA.FragmentMol(mol,pattern="[#6+0;!$(*=,#[!#6])]!@!=!#[*]",resultsAsMols=False)
        for core,chains in frags:
            output = '%s,%s,%s,%s' % (smi,id,core,chains)
            if( not (output in outlines) ):
                outlines.add(output)
<<<<<<< HEAD

        bonds_selected = []

        #loop to generate every single, double and triple cut in the molecule
        for x in range( total ):
            #print matches[x]
            bonds_selected.append(matching_atoms[x])
            delete_bonds(smi,id,mol,bonds_selected,outlines)
            bonds_selected = []

            for y in range(x+1,total):
                #print matching_atoms[x],matching_atoms[y]
                bonds_selected.append(matching_atoms[x])
                bonds_selected.append(matching_atoms[y])
                delete_bonds(smi,id,mol,bonds_selected,outlines)
                bonds_selected = []

                for z in range(y+1, total):
                    #print matching_atoms[x],matching_atoms[y],matching_atoms[z]
                    bonds_selected.append(matching_atoms[x])
                    bonds_selected.append(matching_atoms[y])
                    bonds_selected.append(matching_atoms[z])
                    delete_bonds(smi,id,mol,bonds_selected,outlines)
                    bonds_selected = []

            #right, we are done.

=======
>>>>>>> 5be9540e
    return outlines

if __name__=='__main__':

    if (len(sys.argv) >= 2):
        print("Program that fragments a user input set of smiles.")
        print("The program enumerates every single,double and triple acyclic single bond cuts in a molecule.\n")
        print("USAGE: ./rfrag.py <file_of_smiles")
        print("Format of smiles file: SMILES ID (space separated)")
        print("Output: whole mol smiles,ID,core,context\n")
        sys.exit(1)

    #read the STDIN
    for line in sys.stdin:

        line = line.rstrip()

        line_fields = re.split('\s|,',line)
        smiles = line_fields[0]
        cmpd_id = line_fields[1]

        #returns a set containing the output
        o = fragment_mol(smiles,cmpd_id)

        for l in o:
            print(l)





"""
optimization work.

Original:
~/RDKit_git/Contrib/mmpa > time head -100 ../../Data/Zinc/zim.smi | python rfrag.py > zim.frags.o

real	0m9.752s
user	0m9.704s
sys	0m0.043s


"""                        <|MERGE_RESOLUTION|>--- conflicted
+++ resolved
@@ -193,36 +193,6 @@
             output = '%s,%s,%s,%s' % (smi,id,core,chains)
             if( not (output in outlines) ):
                 outlines.add(output)
-<<<<<<< HEAD
-
-        bonds_selected = []
-
-        #loop to generate every single, double and triple cut in the molecule
-        for x in range( total ):
-            #print matches[x]
-            bonds_selected.append(matching_atoms[x])
-            delete_bonds(smi,id,mol,bonds_selected,outlines)
-            bonds_selected = []
-
-            for y in range(x+1,total):
-                #print matching_atoms[x],matching_atoms[y]
-                bonds_selected.append(matching_atoms[x])
-                bonds_selected.append(matching_atoms[y])
-                delete_bonds(smi,id,mol,bonds_selected,outlines)
-                bonds_selected = []
-
-                for z in range(y+1, total):
-                    #print matching_atoms[x],matching_atoms[y],matching_atoms[z]
-                    bonds_selected.append(matching_atoms[x])
-                    bonds_selected.append(matching_atoms[y])
-                    bonds_selected.append(matching_atoms[z])
-                    delete_bonds(smi,id,mol,bonds_selected,outlines)
-                    bonds_selected = []
-
-            #right, we are done.
-
-=======
->>>>>>> 5be9540e
     return outlines
 
 if __name__=='__main__':
