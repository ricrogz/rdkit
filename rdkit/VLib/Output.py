#  $Id$
#
#  Copyright (C) 2003 Rational Discovery LLC
#     All Rights Reserved
#
from rdkit.VLib.Node import VLibNode


class OutputNode(VLibNode):
    """ base class for nodes which dump output

    Assumptions:

      - destination supports a write() method

      - strFunc, if provided, returns a string representation of
        the input

      - inputs (parents) can be stepped through in lockstep


<<<<<<< HEAD
    Usage Example:
      >>> from rdkit.VLib.Supply import SupplyNode
      >>> supplier = SupplyNode(contents=[1,2,3])
      >>> from io import StringIO
      >>> sio = StringIO()
      >>> node = OutputNode(dest=sio,strFunc=lambda x:'%s '%(str(x)))
      >>> node.AddParent(supplier)
      >>> node.next()
      1
      >>> sio.getvalue()
      '1 '
      >>> node.next()
      2
      >>> sio.getvalue()
      '1 2 '
=======
  Usage Example:

    >>> from rdkit.VLib.Supply import SupplyNode
    >>> supplier = SupplyNode(contents=[1,2,3])
    >>> from rdkit.six import StringIO
    >>> sio = StringIO()
    >>> node = OutputNode(dest=sio,strFunc=lambda x:'%s '%(str(x)))
    >>> node.AddParent(supplier)
    >>> node.next()
    1
    >>> sio.getvalue()
    '1 '
    >>> node.next()
    2
    >>> sio.getvalue()
    '1 2 '
>>>>>>> 704e041a

    """

    def __init__(self, dest=None, strFunc=None, **kwargs):
        VLibNode.__init__(self, **kwargs)
        self._dest = dest
        self._func = strFunc

    def next(self):
        parents = self.GetParents()
        args = tuple([parent.next() for parent in parents])
        if len(args) == 1:
            args = args[0]
        if self._dest:
            if self._func is not None:
                outp = self._func(args)
            else:
                outp = str(args)
            self._dest.write(outp)
        return args


OutputNode.__next__ = OutputNode.next


# ------------------------------------
#
#  doctest boilerplate
#
def _runDoctests(verbose=None):  # pragma: nocover
    import doctest
    import sys
    failed, _ = doctest.testmod(optionflags=doctest.ELLIPSIS, verbose=verbose)
    sys.exit(failed)


if __name__ == '__main__':  # pragma: nocover
    _runDoctests()<|MERGE_RESOLUTION|>--- conflicted
+++ resolved
@@ -19,8 +19,8 @@
       - inputs (parents) can be stepped through in lockstep
 
 
-<<<<<<< HEAD
     Usage Example:
+    
       >>> from rdkit.VLib.Supply import SupplyNode
       >>> supplier = SupplyNode(contents=[1,2,3])
       >>> from io import StringIO
@@ -35,24 +35,6 @@
       2
       >>> sio.getvalue()
       '1 2 '
-=======
-  Usage Example:
-
-    >>> from rdkit.VLib.Supply import SupplyNode
-    >>> supplier = SupplyNode(contents=[1,2,3])
-    >>> from rdkit.six import StringIO
-    >>> sio = StringIO()
-    >>> node = OutputNode(dest=sio,strFunc=lambda x:'%s '%(str(x)))
-    >>> node.AddParent(supplier)
-    >>> node.next()
-    1
-    >>> sio.getvalue()
-    '1 '
-    >>> node.next()
-    2
-    >>> sio.getvalue()
-    '1 2 '
->>>>>>> 704e041a
 
     """
 
