--- conflicted
+++ resolved
@@ -3643,38 +3643,45 @@
   BOOST_LOG(rdInfoLog) << "done" << std::endl;
 }
 
-<<<<<<< HEAD
+void testGithub760() {
+  BOOST_LOG(rdInfoLog) << "testing github issue 760: reversed stereochemistry "
+                          "with sulfoxides and ring closures"
+                       << std::endl;
+  {
+    std::string smiles = "C[S@](Cl)=O";
+    ROMol *m = SmilesToMol(smiles);
+    TEST_ASSERT(m);
+    std::string csmi = MolToSmiles(*m, true);
+    delete m;
+
+    smiles = "C[S@]2=O.Cl2";
+    m = SmilesToMol(smiles);
+    TEST_ASSERT(m);
+    std::string csmi2 = MolToSmiles(*m, true);
+    TEST_ASSERT(csmi == csmi2);
+    delete m;
+  }
+  BOOST_LOG(rdInfoLog) << "done" << std::endl;
+}
+
 void testGithub786() {
   BOOST_LOG(rdInfoLog) << "testing github issue 786: chiral order for "
                           "ring closure after branch"
                        << std::endl;
   {
     std::string smiles = "C1CN[C@H]1O";
-=======
-void testGithub760() {
-  BOOST_LOG(rdInfoLog) << "testing github issue 760: reversed stereochemistry "
-                          "with sulfoxides and ring closures"
-                       << std::endl;
-  {
-    std::string smiles = "C[S@](Cl)=O";
->>>>>>> d018da2d
     ROMol *m = SmilesToMol(smiles);
     TEST_ASSERT(m);
     std::string csmi = MolToSmiles(*m, true);
     delete m;
 
-<<<<<<< HEAD
     smiles = "C1CN[C@@H](O)1";
-=======
-    smiles = "C[S@]2=O.Cl2";
->>>>>>> d018da2d
     m = SmilesToMol(smiles);
     TEST_ASSERT(m);
     std::string csmi2 = MolToSmiles(*m, true);
     TEST_ASSERT(csmi == csmi2);
     delete m;
   }
-<<<<<<< HEAD
   {
     std::string smiles = "C1CN[C@]1(O)N";
     ROMol *m = SmilesToMol(smiles);
@@ -3762,9 +3769,6 @@
     TEST_ASSERT(csmi == csmi2);
     delete m;
   }
-
-=======
->>>>>>> d018da2d
   BOOST_LOG(rdInfoLog) << "done" << std::endl;
 }
 
@@ -3831,9 +3835,6 @@
 #endif
   testSmilesWriteForModifiedMolecules();
   testGithub532();
-<<<<<<< HEAD
   testGithub786();
-=======
   testGithub760();
->>>>>>> d018da2d
 }