--- conflicted
+++ resolved
@@ -262,13 +262,8 @@
 
     std::string FragmentSmilesConstruct(ROMol &mol,int atomIdx,
                                         std::vector<Canon::AtomColors> &colors,
-<<<<<<< HEAD
                                         UINT_VECT &ranks,bool doKekule,bool canonical,
-                                        bool allBondsExplicit,
-=======
-                                        INT_VECT &ranks,bool doKekule,bool canonical,
                                         bool allBondsExplicit,bool allHsExplicit,
->>>>>>> 5bffcbd4
                                         std::vector<unsigned int> &atomOrdering,
                                         const boost::dynamic_bitset<> *bondsInPlay=0,
                                         const std::vector<std::string> *atomSymbols=0,
@@ -454,6 +449,7 @@
                                                     ranks,doKekule,canonical,
                                                     allBondsExplicit,allHsExplicit,
                                                     atomOrdering);
+                                                    
 
       res += subSmi;
       colorIt = std::find(colors.begin(),colors.end(),Canon::WHITE_NODE);
