//
//  Copyright (C) 2002-2016 Greg Landrum and Rational Discovery LLC
//
//   @@ All Rights Reserved @@
//  This file is part of the RDKit.
//  The contents are covered by the terms of the BSD license
//  which is included in the file license.txt, found at the root
//  of the RDKit source tree.
//
#include <RDGeneral/BoostStartInclude.h>
#include <boost/lexical_cast.hpp>
#include <boost/algorithm/string.hpp>
#include <boost/tokenizer.hpp>
#include <boost/algorithm/string/trim.hpp>
#include <RDGeneral/BoostEndInclude.h>

#include "FileParsers.h"
#include "FileParserUtils.h"
#include "MolFileStereochem.h"
#include <GraphMol/RDKitQueries.h>
#include <RDGeneral/StreamOps.h>
#include <RDGeneral/RDLog.h>

#include <fstream>
#include <RDGeneral/FileParseException.h>
#include <RDGeneral/BadFileException.h>
#include <RDGeneral/LocaleSwitcher.h>
#include <typeinfo>
#include <exception>
#include <sstream>
#include <locale>
#include <stdlib.h>

namespace RDKit {
class MolFileUnhandledFeatureException : public std::exception {
 public:
  //! construct with an error message
  explicit MolFileUnhandledFeatureException(const char *msg) : _msg(msg){};
  //! construct with an error message
  explicit MolFileUnhandledFeatureException(const std::string msg)
      : _msg(msg){};
  //! get the error message
  const char *message() const { return _msg.c_str(); };
  ~MolFileUnhandledFeatureException() throw() override{};

 private:
  std::string _msg;
};

namespace FileParserUtils {
int toInt(const std::string &input, bool acceptSpaces) {
  int res = 0;
  // don't need to worry about locale stuff here because
  // we're not going to have delimiters
  res = strtol(input.c_str(), nullptr, 10);
  if (!res && !acceptSpaces && input[0] == ' ') {
    std::string trimmed = boost::trim_copy(input);
    if (trimmed.length() == 0) throw boost::bad_lexical_cast();
  }
  return res;
}

double toDouble(const std::string &input, bool acceptSpaces) {
  double res = atof(input.c_str());
  if (res == 0.0 && !acceptSpaces && input[0] == ' ') {
    std::string trimmed = boost::trim_copy(input);
    if (trimmed.length() == 0) throw boost::bad_lexical_cast();
  }
  return res;
}

std::string getV3000Line(std::istream *inStream, unsigned int &line) {
  // FIX: technically V3K blocks are case-insensitive. We should really be
  // up-casing everything here.
  PRECONDITION(inStream, "bad stream");
  std::string res, tempStr;

  ++line;
  tempStr = getLine(inStream);
  if (tempStr.size() < 7 || tempStr.substr(0, 7) != "M  V30 ") {
    std::ostringstream errout;
    errout << "Line " << line << " does not start with 'M  V30 '" << std::endl;
    throw FileParseException(errout.str());
  }
  // FIX: do we need to handle trailing whitespace after a -?
  while (tempStr[tempStr.length() - 1] == '-') {
    // continuation character, append what we read:
    res += tempStr.substr(7, tempStr.length() - 8);
    // and then read another line:
    ++line;
    tempStr = getLine(inStream);
    if (tempStr.size() < 7 || tempStr.substr(0, 7) != "M  V30 ") {
      std::ostringstream errout;
      errout << "Line " << line << " does not start with 'M  V30 '"
             << std::endl;
      throw FileParseException(errout.str());
    }
  }
  res += tempStr.substr(7, tempStr.length() - 7);

  return res;
}

Atom *replaceAtomWithQueryAtom(RWMol *mol, Atom *atom) {
  PRECONDITION(mol, "bad molecule");
  PRECONDITION(atom, "bad atom");
  if (atom->hasQuery()) return atom;

  QueryAtom qa(*atom);
  unsigned int idx = atom->getIdx();

  if (atom->getFormalCharge() != 0) {
    qa.expandQuery(makeAtomFormalChargeQuery(atom->getFormalCharge()));
  }
  if (atom->hasProp(common_properties::_hasMassQuery)) {
    qa.expandQuery(makeAtomMassQuery(static_cast<int>(atom->getMass())));
  }
  mol->replaceAtom(idx, &qa);
  return mol->getAtomWithIdx(idx);
}
}
using RDKit::FileParserUtils::getV3000Line;

namespace {
void completeQueryAndChildren(ATOM_EQUALS_QUERY *query, Atom *tgt,
                              int magicVal) {
  PRECONDITION(query, "no query");
  PRECONDITION(tgt, "no atom");
  if (query->getVal() == magicVal) {
    int tgtVal = query->getDataFunc()(tgt);
    query->setVal(tgtVal);
  }
  QueryAtom::QUERYATOM_QUERY::CHILD_VECT_CI childIt;
  for (childIt = query->beginChildren(); childIt != query->endChildren();
       ++childIt) {
    completeQueryAndChildren((ATOM_EQUALS_QUERY *)(childIt->get()), tgt,
                             magicVal);
  }
}
void CompleteMolQueries(RWMol *mol, int magicVal = -0xDEADBEEF) {
  for (ROMol::AtomIterator ai = mol->beginAtoms(); ai != mol->endAtoms();
       ++ai) {
    if ((*ai)->hasQuery()) {
      ATOM_EQUALS_QUERY *query =
          static_cast<ATOM_EQUALS_QUERY *>((*ai)->getQuery());
      completeQueryAndChildren(query, *ai, magicVal);
    }
  }
}

//*************************************
//
// Every effort has been made to adhere to MDL's standard
// for mol files
//
//*************************************

void ParseOldAtomList(RWMol *mol, const std::string &text, unsigned int line) {
  PRECONDITION(mol, "bad mol");
  unsigned int idx;
  try {
    idx = FileParserUtils::stripSpacesAndCast<unsigned int>(text.substr(0, 3)) -
          1;
  } catch (boost::bad_lexical_cast &) {
    std::ostringstream errout;
    errout << "Cannot convert " << text.substr(0, 3) << " to int on line "
           << line;
    throw FileParseException(errout.str());
  }

  URANGE_CHECK(idx, mol->getNumAtoms());
  QueryAtom a(*(mol->getAtomWithIdx(idx)));

  auto *q = new ATOM_OR_QUERY;
  q->setDescription("AtomOr");

  switch (text[4]) {
    case 'T':
      q->setNegation(true);
      break;
    case 'F':
      q->setNegation(false);
      break;
    default:
      std::ostringstream errout;
      errout << "Unrecognized atom-list query modifier: " << text[14]
             << " on line " << line;
      throw FileParseException(errout.str());
  }

  int nQueries;
  try {
    nQueries = FileParserUtils::toInt(text.substr(9, 1));
  } catch (boost::bad_lexical_cast &) {
    std::ostringstream errout;
    errout << "Cannot convert " << text.substr(9, 1) << " to int on line "
           << line;
    throw FileParseException(errout.str());
  }

  RANGE_CHECK(0, nQueries, 5);
  for (int i = 0; i < nQueries; i++) {
    int pos = 11 + i * 4;
    int atNum;
    try {
      atNum = FileParserUtils::toInt(text.substr(pos, 3));
    } catch (boost::bad_lexical_cast &) {
      std::ostringstream errout;
      errout << "Cannot convert " << text.substr(pos, 3) << " to int on line "
             << line;
      throw FileParseException(errout.str());
    }
    RANGE_CHECK(0, atNum, 200);  // goofy!
    q->addChild(
        QueryAtom::QUERYATOM_QUERY::CHILD_TYPE(makeAtomNumQuery(atNum)));
    if (!i) a.setAtomicNum(atNum);
  }

  a.setQuery(q);
  mol->replaceAtom(idx, &a);
};

void ParseChargeLine(RWMol *mol, const std::string &text, bool firstCall,
                     unsigned int line) {
  PRECONDITION(mol, "bad mol");
  PRECONDITION(text.substr(0, 6) == std::string("M  CHG"), "bad charge line");

  // if this line is specified all the atom other than those specified
  // here should carry a charge of 0; but we should only do this once:
  if (firstCall) {
    for (ROMol::AtomIterator ai = mol->beginAtoms(); ai != mol->endAtoms();
         ++ai) {
      (*ai)->setFormalCharge(0);
    }
  }

  int ie, nent;
  try {
    nent = FileParserUtils::toInt(text.substr(6, 3));
  } catch (boost::bad_lexical_cast &) {
    std::ostringstream errout;
    errout << "Cannot convert " << text.substr(6, 3) << " to int on line "
           << line;
    throw FileParseException(errout.str());
  }
  int spos = 9;
  for (ie = 0; ie < nent; ie++) {
    int aid, chg;
    try {
      aid = FileParserUtils::toInt(text.substr(spos, 4));
      spos += 4;
      chg = FileParserUtils::toInt(text.substr(spos, 4));
      spos += 4;
      mol->getAtomWithIdx(aid - 1)->setFormalCharge(chg);
    } catch (boost::bad_lexical_cast &) {
      std::ostringstream errout;
      errout << "Cannot convert " << text.substr(spos, 4) << " to int on line "
             << line;
      throw FileParseException(errout.str());
    }
  }
}

bool SGroupOK(std::string typ) {
  const char *cfailTyps[11] = {
      // polymer sgroups:
      "SRU", "MON", "COP", "CRO", "GRA", "MOD", "MER", "ANY",
      // formulations/mixtures:
      "COM", "MIX", "FOR"};
  std::vector<std::string> failTyps(cfailTyps, cfailTyps + 11);
  return std::find(failTyps.begin(), failTyps.end(), typ) == failTyps.end();
}

void ParseSGroup2000STYLine(RWMol *mol, const std::string &text,
                            unsigned int line) {
  PRECONDITION(mol, "bad mol");
  PRECONDITION(text.substr(0, 6) == std::string("M  STY"), "bad STY line");

  int nent;
  try {
    nent = FileParserUtils::toInt(text.substr(6, 3));
  } catch (boost::bad_lexical_cast &) {
    std::ostringstream errout;
    errout << "Cannot convert " << text.substr(6, 3) << " to int on line "
           << line;
    throw FileParseException(errout.str());
  }

  unsigned int spos = 9;
  for (int ie = 0; ie < nent; ie++) {
    if (text.size() < spos + 8) {
      std::ostringstream errout;
      errout << "SGroup line too short: '" << text << "' on line " << line;
      throw FileParseException(errout.str());
    }
#if 0
        int nbr;
        try {
          nbr = FileParserUtils::toInt(text.substr(spos,4));
        }
        catch (boost::bad_lexical_cast &) {
          std::ostringstream errout;
          errout << "Cannot convert " << text.substr(spos,3) << " to int on line "<<line;
          throw FileParseException(errout.str()) ;
        }
#endif
    spos += 4;
    std::string typ = text.substr(spos + 1, 3);
    if (!SGroupOK(typ)) {
      std::ostringstream errout;
      errout << "S group " << typ;
      throw MolFileUnhandledFeatureException(errout.str());
    } else {
      BOOST_LOG(rdWarningLog) << " S group " << typ << " ignored on line "
                              << line << std::endl;
    }
    spos += 4;
  }
}

void ParseRadicalLine(RWMol *mol, const std::string &text, bool firstCall,
                      unsigned int line) {
  PRECONDITION(mol, "bad mol");
  PRECONDITION(text.substr(0, 6) == std::string("M  RAD"), "bad charge line");

  // if this line is specified all the atom other than those specified
  // here should carry a charge of 0; but we should only do this once:
  if (firstCall) {
    for (ROMol::AtomIterator ai = mol->beginAtoms(); ai != mol->endAtoms();
         ++ai) {
      (*ai)->setFormalCharge(0);
    }
  }

  int ie, nent;
  try {
    nent = FileParserUtils::toInt(text.substr(6, 3));
  } catch (boost::bad_lexical_cast &) {
    std::ostringstream errout;
    errout << "Cannot convert " << text.substr(6, 3) << " to int on line "
           << line;
    throw FileParseException(errout.str());
  }
  int spos = 9;
  for (ie = 0; ie < nent; ie++) {
    int aid, rad;
    std::ostringstream errout;

    try {
      aid = FileParserUtils::toInt(text.substr(spos, 4));
      spos += 4;
      rad = FileParserUtils::toInt(text.substr(spos, 4));
      spos += 4;

      switch (rad) {
        case 1:
          mol->getAtomWithIdx(aid - 1)->setNumRadicalElectrons(2);
          break;
        case 2:
          mol->getAtomWithIdx(aid - 1)->setNumRadicalElectrons(1);
          break;
        case 3:
          mol->getAtomWithIdx(aid - 1)->setNumRadicalElectrons(2);
          break;
        default:
          errout << "Unrecognized radical value " << rad << " for atom "
                 << aid - 1 << " on line " << line << std::endl;
          throw FileParseException(errout.str());
      }
    } catch (boost::bad_lexical_cast &) {
      std::ostringstream errout;
      errout << "Cannot convert " << text.substr(spos, 4) << " to int on line "
             << line;
      throw FileParseException(errout.str());
    }
  }
}

void ParseIsotopeLine(RWMol *mol, const std::string &text, unsigned int line) {
  PRECONDITION(mol, "bad mol");
  PRECONDITION(text.substr(0, 6) == std::string("M  ISO"), "bad isotope line");

  unsigned int nent;
  try {
    nent = FileParserUtils::stripSpacesAndCast<unsigned int>(text.substr(6, 3));
  } catch (boost::bad_lexical_cast &) {
    std::ostringstream errout;
    errout << "Cannot convert " << text.substr(6, 3) << " to int on line "
           << line;
    throw FileParseException(errout.str());
  }
  unsigned int spos = 9;
  for (unsigned int ie = 0; ie < nent; ie++) {
    unsigned int aid;
    try {
      aid = FileParserUtils::stripSpacesAndCast<unsigned int>(
          text.substr(spos, 4));
      spos += 4;
      Atom *atom = mol->getAtomWithIdx(aid - 1);
      if (text.size() >= spos + 4 && text.substr(spos, 4) != "    ") {
        int isotope = FileParserUtils::toInt(text.substr(spos, 4));
        if (isotope < 0) {
          BOOST_LOG(rdErrorLog)
              << " atom " << aid
              << " has a negative isotope value. line:  " << line << std::endl;
        } else {
          atom->setIsotope(isotope);
          spos += 4;
        }
      }
    } catch (boost::bad_lexical_cast &) {
      std::ostringstream errout;
      errout << "Cannot convert " << text.substr(spos, 4) << " to int on line "
             << line;
      throw FileParseException(errout.str());
    }
  }
}

void ParseSubstitutionCountLine(RWMol *mol, const std::string &text,
                                unsigned int line) {
  PRECONDITION(mol, "bad mol");
  PRECONDITION(text.substr(0, 6) == std::string("M  SUB"), "bad SUB line");

  unsigned int nent;
  try {
    nent = FileParserUtils::stripSpacesAndCast<unsigned int>(text.substr(6, 3));
  } catch (boost::bad_lexical_cast &) {
    std::ostringstream errout;
    errout << "Cannot convert " << text.substr(6, 3) << " to int on line "
           << line;
    throw FileParseException(errout.str());
  }
  unsigned int spos = 9;
  for (unsigned int ie = 0; ie < nent; ie++) {
    unsigned int aid;
    int count;
    try {
      aid = FileParserUtils::stripSpacesAndCast<unsigned int>(
          text.substr(spos, 4));
      spos += 4;
      Atom *atom = mol->getAtomWithIdx(aid - 1);
      if (text.size() >= spos + 4 && text.substr(spos, 4) != "    ") {
        count = FileParserUtils::toInt(text.substr(spos, 4));
        if (count == 0) continue;
        ATOM_EQUALS_QUERY *q = makeAtomExplicitDegreeQuery(0);
        switch (count) {
          case -1:
            q->setVal(0);
            break;
          case -2:
            q->setVal(atom->getDegree());
            break;
          case 1:
          case 2:
          case 3:
          case 4:
          case 5:
            q->setVal(count);
            break;
          case 6:
            BOOST_LOG(rdWarningLog) << " atom degree query with value 6 found. "
                                       "This will not match degree >6. The MDL "
                                       "spec says it should.  line: "
                                    << line;
            q->setVal(6);
            break;
          default:
            std::ostringstream errout;
            errout << "Value " << count
                   << " is not supported as a degree query. line: " << line;
            throw FileParseException(errout.str());
        }
        if (!atom->hasQuery()) {
          atom = FileParserUtils::replaceAtomWithQueryAtom(mol, atom);
        }
        atom->expandQuery(q, Queries::COMPOSITE_AND);
        spos += 4;
      }
    } catch (boost::bad_lexical_cast &) {
      std::ostringstream errout;
      errout << "Cannot convert " << text.substr(spos, 4) << " to int on line "
             << line;
      throw FileParseException(errout.str());
    }
  }
}

void ParseUnsaturationLine(RWMol *mol, const std::string &text,
                           unsigned int line) {
  PRECONDITION(mol, "bad mol");
  PRECONDITION(text.substr(0, 6) == std::string("M  UNS"), "bad UNS line");

  unsigned int nent;
  try {
    nent = FileParserUtils::stripSpacesAndCast<unsigned int>(text.substr(6, 3));
  } catch (boost::bad_lexical_cast &) {
    std::ostringstream errout;
    errout << "Cannot convert " << text.substr(6, 3) << " to int on line "
           << line;
    throw FileParseException(errout.str());
  }
  unsigned int spos = 9;
  for (unsigned int ie = 0; ie < nent; ie++) {
    unsigned int aid;
    int count;
    try {
      aid = FileParserUtils::stripSpacesAndCast<unsigned int>(
          text.substr(spos, 4));
      spos += 4;
      Atom *atom = mol->getAtomWithIdx(aid - 1);
      if (text.size() >= spos + 4 && text.substr(spos, 4) != "    ") {
        count = FileParserUtils::toInt(text.substr(spos, 4));
        if (count == 0) {
          continue;
        } else if (count == 1) {
          ATOM_EQUALS_QUERY *q = makeAtomUnsaturatedQuery();
          if (!atom->hasQuery()) {
            atom = FileParserUtils::replaceAtomWithQueryAtom(mol, atom);
          }
          atom->expandQuery(q, Queries::COMPOSITE_AND);
        } else {
          std::ostringstream errout;
          errout << "Value " << count << " is not supported as an unsaturation "
                                         "query (only 0 and 1 are allowed). "
                                         "line: "
                 << line;
          throw FileParseException(errout.str());
        }
      }
    } catch (boost::bad_lexical_cast &) {
      std::ostringstream errout;
      errout << "Cannot convert " << text.substr(spos, 4) << " to int on line "
             << line;
      throw FileParseException(errout.str());
    }
  }
}

void ParseRingBondCountLine(RWMol *mol, const std::string &text,
                            unsigned int line) {
  PRECONDITION(mol, "bad mol");
  PRECONDITION(text.substr(0, 6) == std::string("M  RBC"), "bad RBC line");

  unsigned int nent;
  try {
    nent = FileParserUtils::stripSpacesAndCast<unsigned int>(text.substr(6, 3));
  } catch (boost::bad_lexical_cast &) {
    std::ostringstream errout;
    errout << "Cannot convert " << text.substr(6, 3) << " to int on line "
           << line;
    throw FileParseException(errout.str());
  }
  unsigned int spos = 9;
  for (unsigned int ie = 0; ie < nent; ie++) {
    unsigned int aid;
    int count;
    try {
      aid = FileParserUtils::stripSpacesAndCast<unsigned int>(
          text.substr(spos, 4));
      spos += 4;
      Atom *atom = mol->getAtomWithIdx(aid - 1);
      if (text.size() >= spos + 4 && text.substr(spos, 4) != "    ") {
        count = FileParserUtils::toInt(text.substr(spos, 4));
        if (count == 0) continue;
        ATOM_EQUALS_QUERY *q = makeAtomRingBondCountQuery(0);
        switch (count) {
          case -1:
            q->setVal(0);
            break;
          case -2:
            q->setVal(-0xDEADBEEF);
            mol->setProp(common_properties::_NeedsQueryScan, 1);
            break;
          case 1:
          case 2:
          case 3:
            q->setVal(count);
            break;
          case 4:
            delete q;
            q = static_cast<ATOM_EQUALS_QUERY *>(new ATOM_LESSEQUAL_QUERY);
            q->setVal(4);
            q->setDescription("AtomRingBondCount");
            q->setDataFunc(queryAtomRingBondCount);
            break;
          default:
            std::ostringstream errout;
            errout << "Value " << count
                   << " is not supported as a ring-bond count query. line: "
                   << line;
            throw FileParseException(errout.str());
        }
        if (!atom->hasQuery()) {
          atom = FileParserUtils::replaceAtomWithQueryAtom(mol, atom);
        }
        atom->expandQuery(q, Queries::COMPOSITE_AND);
        spos += 4;
      }
    } catch (boost::bad_lexical_cast &) {
      std::ostringstream errout;
      errout << "Cannot convert " << text.substr(spos, 4) << " to int on line "
             << line;
      throw FileParseException(errout.str());
    }
  }
}

void ParseZCHLine(RWMol *mol, const std::string &text, unsigned int line) {
  // part of Alex Clark's ZBO proposal
  // from JCIM 51:3149-57 (2011)
  PRECONDITION(mol, "bad mol");
  PRECONDITION(text.substr(0, 6) == std::string("M  ZCH"), "bad ZCH line");

  unsigned int nent;
  try {
    nent = FileParserUtils::stripSpacesAndCast<unsigned int>(text.substr(6, 3));
  } catch (boost::bad_lexical_cast &) {
    std::ostringstream errout;
    errout << "Cannot convert " << text.substr(6, 3) << " to int on line "
           << line;
    throw FileParseException(errout.str());
  }
  unsigned int spos = 9;
  for (unsigned int ie = 0; ie < nent; ie++) {
    unsigned int aid = 0;
    int val = 0;
    try {
      aid = FileParserUtils::stripSpacesAndCast<unsigned int>(
          text.substr(spos, 4));
      spos += 4;
      if (text.size() >= spos + 4 && text.substr(spos, 4) != "    ") {
        val = FileParserUtils::stripSpacesAndCast<int>(text.substr(spos, 4));
      }
      if (!aid || aid > mol->getNumAtoms() || aid == 0) {
        std::ostringstream errout;
        errout << "Bad ZCH specification on line " << line;
        throw FileParseException(errout.str());
      }
      spos += 4;
      --aid;
      Atom *atom = mol->getAtomWithIdx(aid);
      if (!atom) {
        std::ostringstream errout;
        errout << "Atom " << aid << " from ZCH specification on line " << line
               << " not found";
        throw FileParseException(errout.str());
      } else {
        atom->setFormalCharge(val);
      }
    } catch (boost::bad_lexical_cast &) {
      std::ostringstream errout;
      errout << "Cannot convert " << text.substr(spos, 4) << " to int on line "
             << line;
      throw FileParseException(errout.str());
    }
  }
}
void ParseHYDLine(RWMol *mol, const std::string &text, unsigned int line) {
  // part of Alex Clark's ZBO proposal
  // from JCIM 51:3149-57 (2011)
  PRECONDITION(mol, "bad mol");
  PRECONDITION(text.substr(0, 6) == std::string("M  HYD"), "bad HYD line");

  unsigned int nent;
  try {
    nent = FileParserUtils::stripSpacesAndCast<unsigned int>(text.substr(6, 3));
  } catch (boost::bad_lexical_cast &) {
    std::ostringstream errout;
    errout << "Cannot convert " << text.substr(6, 3) << " to int on line "
           << line;
    throw FileParseException(errout.str());
  }
  unsigned int spos = 9;
  for (unsigned int ie = 0; ie < nent; ie++) {
    unsigned int aid = 0;
    int val = -1;
    try {
      aid = FileParserUtils::stripSpacesAndCast<unsigned int>(
          text.substr(spos, 4));
      spos += 4;
      if (text.size() >= spos + 4 && text.substr(spos, 4) != "    ") {
        val = FileParserUtils::stripSpacesAndCast<int>(text.substr(spos, 4));
      }
      if (!aid || aid > mol->getNumAtoms() || aid == 0) {
        std::ostringstream errout;
        errout << "Bad HYD specification on line " << line;
        throw FileParseException(errout.str());
      }
      spos += 4;
      --aid;
      Atom *atom = mol->getAtomWithIdx(aid);
      if (!atom) {
        std::ostringstream errout;
        errout << "Atom " << aid << " from HYD specification on line " << line
               << " not found";
        throw FileParseException(errout.str());
      } else {
        if (val >= 0) {
          atom->setProp("_ZBO_H", true);
          atom->setNumExplicitHs(val);
        }
      }
    } catch (boost::bad_lexical_cast &) {
      std::ostringstream errout;
      errout << "Cannot convert " << text.substr(spos, 4) << " to int on line "
             << line;
      throw FileParseException(errout.str());
    }
  }
}
void ParseZBOLine(RWMol *mol, const std::string &text, unsigned int line) {
  // part of Alex Clark's ZBO proposal
  // from JCIM 51:3149-57 (2011)
  PRECONDITION(mol, "bad mol");
  PRECONDITION(text.substr(0, 6) == std::string("M  ZBO"), "bad ZBO line");

  unsigned int nent;
  try {
    nent = FileParserUtils::stripSpacesAndCast<unsigned int>(text.substr(6, 3));
  } catch (boost::bad_lexical_cast &) {
    std::ostringstream errout;
    errout << "Cannot convert " << text.substr(6, 3) << " to int on line "
           << line;
    throw FileParseException(errout.str());
  }
  unsigned int spos = 9;
  for (unsigned int ie = 0; ie < nent; ie++) {
    unsigned int bid = 0;
    unsigned int order = 0;
    try {
      bid = FileParserUtils::stripSpacesAndCast<unsigned int>(
          text.substr(spos, 4));
      spos += 4;
      if (text.size() >= spos + 4 && text.substr(spos, 4) != "    ") {
        order = FileParserUtils::stripSpacesAndCast<unsigned int>(
            text.substr(spos, 4));
      }
      if (!bid || bid > mol->getNumBonds() || bid == 0) {
        std::ostringstream errout;
        errout << "Bad ZBO specification on line " << line;
        throw FileParseException(errout.str());
      }
      spos += 4;
      --bid;
      Bond *bnd = mol->getBondWithIdx(bid);
      if (!bnd) {
        std::ostringstream errout;
        errout << "Bond " << bid << " from ZBO specification on line " << line
               << " not found";
        throw FileParseException(errout.str());
      } else {
        if (order == 0) {
          bnd->setBondType(Bond::ZERO);
        } else {
          bnd->setBondType(static_cast<Bond::BondType>(order));
        }
      }
    } catch (boost::bad_lexical_cast &) {
      std::ostringstream errout;
      errout << "Cannot convert " << text.substr(spos, 4) << " to int on line "
             << line;
      throw FileParseException(errout.str());
    }
  }
}

void ParseNewAtomList(RWMol *mol, const std::string &text, unsigned int line) {
  if (text.size() < 15) {
    std::ostringstream errout;
    errout << "Atom list line too short: '" << text << "'";
    throw FileParseException(errout.str());
  }
  PRECONDITION(mol, "bad mol");
  PRECONDITION(text.substr(0, 6) == std::string("M  ALS"),
               "bad atom list line");

  unsigned int idx;
  try {
    idx = FileParserUtils::stripSpacesAndCast<unsigned int>(text.substr(7, 3)) -
          1;
  } catch (boost::bad_lexical_cast &) {
    std::ostringstream errout;
    errout << "Cannot convert " << text.substr(7, 3) << " to int on line "
           << line;
    throw FileParseException(errout.str());
  }
<<<<<<< HEAD
  URANGE_CHECK(idx, mol->getNumAtoms() - 1);
  QueryAtom *a = nullptr;
=======
  URANGE_CHECK(idx, mol->getNumAtoms());
  QueryAtom *a = 0;
>>>>>>> b7d2cfbc

  int nQueries;
  try {
    nQueries = FileParserUtils::toInt(text.substr(10, 3));
  } catch (boost::bad_lexical_cast &) {
    std::ostringstream errout;
    errout << "Cannot convert " << text.substr(10, 3) << " to int on line "
           << line;
    throw FileParseException(errout.str());
  }

  ASSERT_INVARIANT(nQueries > 0, "no queries provided");
  for (unsigned int i = 0; i < static_cast<unsigned int>(nQueries); i++) {
    unsigned int pos = 16 + i * 4;
    if (text.size() < pos + 4) {
      std::ostringstream errout;
      errout << "Atom list line too short: '" << text << "' on line " << line;
      throw FileParseException(errout.str());
    }

    std::string atSymb = text.substr(pos, 4);
    atSymb.erase(atSymb.find(" "), atSymb.size());
    int atNum = PeriodicTable::getTable()->getAtomicNumber(atSymb);
    if (!i) {
      a = new QueryAtom(*(mol->getAtomWithIdx(idx)));
      // replace the query:
      a->setAtomicNum(atNum);
      a->setQuery(makeAtomNumQuery(atNum));
    } else {
      a->expandQuery(makeAtomNumQuery(atNum), Queries::COMPOSITE_OR, true);
    }
  }
  ASSERT_INVARIANT(a, "no atom built");

  switch (text[14]) {
    case 'T':
      a->getQuery()->setNegation(true);
      break;
    case 'F':
      a->getQuery()->setNegation(false);
      break;
    default:
      std::ostringstream errout;
      errout << "Unrecognized atom-list query modifier: " << text[14]
             << " on line " << line;
      throw FileParseException(errout.str());
  }

  mol->replaceAtom(idx, a);
};

void ParseV3000RGroups(RWMol *mol, Atom *&atom, const std::string &text,
                       unsigned int line) {
  PRECONDITION(mol, "bad mol");
  PRECONDITION(atom, "bad atom");
  if (text[0] != '(' || text[text.size() - 1] != ')') {
    std::ostringstream errout;
    errout << "Bad RGROUPS specification " << text << " on line " << line
           << ". Missing parens.";
    throw FileParseException(errout.str());
  }
  std::vector<std::string> splitToken;
  std::string resid = text.substr(1, text.size() - 2);
  boost::split(splitToken, resid, boost::is_any_of(std::string(" ")));
  if (splitToken.size() < 1) {
    std::ostringstream errout;
    errout << "Bad RGROUPS specification " << text << " on line " << line
           << ". Missing values.";
    throw FileParseException(errout.str());
  }
  unsigned int nRs;
  try {
    nRs = FileParserUtils::stripSpacesAndCast<unsigned int>(splitToken[0]);
  } catch (boost::bad_lexical_cast &) {
    std::ostringstream errout;
    errout << "Cannot convert " << splitToken[0] << " to int on line" << line;
    throw FileParseException(errout.str());
  }
  if (splitToken.size() < nRs + 1) {
    std::ostringstream errout;
    errout << "Bad RGROUPS specification " << text << " on line " << line
           << ". Not enough values.";
    throw FileParseException(errout.str());
  }
  for (unsigned int i = 0; i < nRs; ++i) {
    unsigned int rLabel;
    try {
      rLabel =
          FileParserUtils::stripSpacesAndCast<unsigned int>(splitToken[i + 1]);
    } catch (boost::bad_lexical_cast &) {
      std::ostringstream errout;
      errout << "Cannot convert " << splitToken[i + 1] << " to int on line"
             << line;
      throw FileParseException(errout.str());
    }
    atom = FileParserUtils::replaceAtomWithQueryAtom(mol, atom);
    atom->setProp(common_properties::_MolFileRLabel, rLabel);
    std::string dLabel = "R" + std::to_string(rLabel);
    atom->setProp(common_properties::dummyLabel, dLabel);
    atom->setIsotope(rLabel);
    atom->setQuery(makeAtomNullQuery());
  }
}

void ParseRGroupLabels(RWMol *mol, const std::string &text, unsigned int line) {
  PRECONDITION(mol, "bad mol");
  PRECONDITION(text.substr(0, 6) == std::string("M  RGP"),
               "bad R group label line");

  int nLabels;
  try {
    nLabels = FileParserUtils::toInt(text.substr(6, 3));
  } catch (boost::bad_lexical_cast &) {
    std::ostringstream errout;
    errout << "Cannot convert " << text.substr(6, 3) << " to int on line "
           << line;
    throw FileParseException(errout.str());
  }

  for (int i = 0; i < nLabels; i++) {
    int pos = 10 + i * 8;
    unsigned int atIdx;
    try {
      atIdx = FileParserUtils::stripSpacesAndCast<unsigned int>(
          text.substr(pos, 3));
    } catch (boost::bad_lexical_cast &) {
      std::ostringstream errout;
      errout << "Cannot convert " << text.substr(pos, 3) << " to int on line "
             << line;
      throw FileParseException(errout.str());
    }
    unsigned int rLabel;
    try {
      rLabel = FileParserUtils::stripSpacesAndCast<unsigned int>(
          text.substr(pos + 4, 3));
    } catch (boost::bad_lexical_cast &) {
      std::ostringstream errout;
      errout << "Cannot convert " << text.substr(pos + 4, 3)
             << " to int on line " << line;
      throw FileParseException(errout.str());
    }
    atIdx -= 1;
    if (atIdx > mol->getNumAtoms()) {
      std::ostringstream errout;
      errout << "Attempt to set R group label on nonexistent atom " << atIdx
             << " on line " << line;
      throw FileParseException(errout.str());
    }
    QueryAtom qatom(*(mol->getAtomWithIdx(atIdx)));
    qatom.setProp(common_properties::_MolFileRLabel, rLabel);

    // set the dummy label so that this is shown correctly
    // in other pieces of the code :
    // (this was sf.net issue 3316600)
    std::string dLabel = "R" + std::to_string(rLabel);
    qatom.setProp(common_properties::dummyLabel, dLabel);

    // the CTFile spec (June 2005 version) technically only allows
    // R labels up to 32. Since there are three digits, we'll accept
    // anything: so long as it's positive and less than 1000:
    if (rLabel > 0 && rLabel < 999) {
      qatom.setIsotope(rLabel);
    }
    qatom.setQuery(makeAtomNullQuery());
    mol->replaceAtom(atIdx, &qatom);
  }
};

void ParseAtomAlias(RWMol *mol, std::string text, const std::string &nextLine,
                    unsigned int line) {
  PRECONDITION(mol, "bad mol");
  PRECONDITION(text.substr(0, 2) == std::string("A "), "bad atom alias line");

  unsigned int idx;
  try {
    idx = FileParserUtils::stripSpacesAndCast<unsigned int>(text.substr(3, 3)) -
          1;
  } catch (boost::bad_lexical_cast &) {
    std::ostringstream errout;
    errout << "Cannot convert " << text.substr(3, 3) << " to int on line "
           << line;
    throw FileParseException(errout.str());
  }
  URANGE_CHECK(idx, mol->getNumAtoms());
  Atom *at = mol->getAtomWithIdx(idx);
  at->setProp(common_properties::molFileAlias, nextLine);
};

void ParseAtomValue(RWMol *mol, std::string text, unsigned int line) {
  PRECONDITION(mol, "bad mol");
  PRECONDITION(text.substr(0, 2) == std::string("V "), "bad atom value line");

  unsigned int idx;
  try {
    idx = FileParserUtils::stripSpacesAndCast<unsigned int>(text.substr(3, 3)) -
          1;
  } catch (boost::bad_lexical_cast &) {
    std::ostringstream errout;
    errout << "Cannot convert " << text.substr(3, 3) << " to int on line"
           << line;
    throw FileParseException(errout.str());
  }
  URANGE_CHECK(idx, mol->getNumAtoms());
  Atom *at = mol->getAtomWithIdx(idx);
  at->setProp(common_properties::molFileValue,
              text.substr(7, text.length() - 7));
};

Atom *ParseMolFileAtomLine(const std::string text, RDGeom::Point3D &pos,
                           unsigned int line) {
  auto *res = new Atom;
  std::string symb;
  int massDiff, chg, hCount;

  if (text.size() < 34) {
    std::ostringstream errout;
    errout << "Atom line too short: '" << text << "' on line " << line;
    throw FileParseException(errout.str());
  }

  try {
    pos.x = FileParserUtils::toDouble(text.substr(0, 10));
    pos.y = FileParserUtils::toDouble(text.substr(10, 10));
    pos.z = FileParserUtils::toDouble(text.substr(20, 10));
  } catch (boost::bad_lexical_cast &) {
    std::ostringstream errout;
    errout << "Cannot process coordinates on line " << line;
    throw FileParseException(errout.str());
  }
  symb = text.substr(31, 3);
  boost::trim(symb);

  // REVIEW: should we handle missing fields at the end of the line?
  massDiff = 0;
  if (text.size() >= 36 && text.substr(34, 2) != " 0") {
    try {
      massDiff = FileParserUtils::toInt(text.substr(34, 2), true);
    } catch (boost::bad_lexical_cast &) {
      std::ostringstream errout;
      errout << "Cannot convert " << text.substr(34, 2) << " to into on line "
             << line;
      throw FileParseException(errout.str());
    }
  }
  chg = 0;
  if (text.size() >= 39 && text.substr(36, 3) != "  0") {
    try {
      chg = FileParserUtils::toInt(text.substr(36, 3), true);
    } catch (boost::bad_lexical_cast &) {
      std::ostringstream errout;
      errout << "Cannot convert " << text.substr(36, 3) << " to int on line "
             << line;
      throw FileParseException(errout.str());
    }
  }
  hCount = 0;
  if (text.size() >= 45 && text.substr(42, 3) != "  0") {
    try {
      hCount = FileParserUtils::toInt(text.substr(42, 3), true);
    } catch (boost::bad_lexical_cast &) {
      std::ostringstream errout;
      errout << "Cannot convert " << text.substr(42, 3) << " to int on line "
             << line;
      throw FileParseException(errout.str());
    }
  }
  if (symb == "L" || symb == "A" || symb == "Q" || symb == "*" ||
      symb == "LP" || symb == "R" || symb == "R#" ||
      (symb[0] == 'R' && symb >= "R0" && symb <= "R99")) {
    if (symb == "A" || symb == "Q" || symb == "*") {
      auto *query = new QueryAtom(0);
      if (symb == "*") {
        // according to the MDL spec, these match anything
        query->setQuery(makeAtomNullQuery());
      } else if (symb == "Q") {
        query->setQuery(makeQAtomQuery());
      } else if (symb == "A") {
        query->setQuery(makeAAtomQuery());
      }
      delete res;
      res = query;
      // queries have no implicit Hs:
      res->setNoImplicit(true);
    } else {
      res->setAtomicNum(0);
    }
    if (massDiff == 0 && symb[0] == 'R') {
      if (symb.length() > 1) {
        std::string rlabel = "";
        rlabel = symb.substr(1, symb.length() - 1);
        int rnumber;
        try {
          rnumber = boost::lexical_cast<int>(rlabel);
        } catch (boost::bad_lexical_cast &) {
          rnumber = -1;
        }
        if (rnumber >= 0) res->setIsotope(rnumber);
      }
    }
  } else if (symb == "D") {  // mol blocks support "D" and "T" as shorthand...
                             // handle that.
    res->setAtomicNum(1);
    res->setIsotope(2);
  } else if (symb == "T") {  // mol blocks support "D" and "T" as shorthand...
                             // handle that.
    res->setAtomicNum(1);
    res->setIsotope(3);
  } else {
    if (symb.size() == 2 && symb[1] >= 'A' && symb[1] <= 'Z')
      symb[1] = static_cast<char>(tolower(symb[1]));
    res->setAtomicNum(PeriodicTable::getTable()->getAtomicNumber(symb));
  }

  // res->setPos(pX,pY,pZ);
  if (chg != 0) res->setFormalCharge(4 - chg);

  // FIX: this does not appear to be correct
  if (hCount == 1) {
    res->setNoImplicit(true);
  }

  if (massDiff != 0) {
    int defIso =
        PeriodicTable::getTable()->getMostCommonIsotope(res->getAtomicNum());
    int dIso = defIso + massDiff;
    if (dIso < 0) {
      BOOST_LOG(rdWarningLog)
          << " atom " << res->getIdx()
          << " has a negative isotope offset. line:  " << line << std::endl;
    }
    res->setIsotope(dIso);
    res->setProp(common_properties::_hasMassQuery, true);
  }

  if (text.size() >= 42 && text.substr(39, 3) != "  0") {
    int parity = 0;
    try {
      parity = FileParserUtils::toInt(text.substr(39, 3), true);
    } catch (boost::bad_lexical_cast &) {
      std::ostringstream errout;
      errout << "Cannot convert " << text.substr(39, 3) << " to int on line "
             << line;
      throw FileParseException(errout.str());
    }
    res->setProp(common_properties::molParity, parity);
  }

  if (text.size() >= 48 && text.substr(45, 3) != "  0") {
    int stereoCare = 0;
    try {
      stereoCare = FileParserUtils::toInt(text.substr(45, 3), true);
    } catch (boost::bad_lexical_cast &) {
      std::ostringstream errout;
      errout << "Cannot convert " << text.substr(45, 3) << " to int on line "
             << line;
      throw FileParseException(errout.str());
    }
    res->setProp("molStereoCare", stereoCare);
  }
  if (text.size() >= 51 && text.substr(48, 3) != "  0") {
    int totValence = 0;
    try {
      totValence = FileParserUtils::toInt(text.substr(48, 3), true);
    } catch (boost::bad_lexical_cast &) {
      std::ostringstream errout;
      errout << "Cannot convert " << text.substr(48, 3) << " to int on line "
             << line;
      throw FileParseException(errout.str());
    }
    if (totValence != 0) {
      // only set if it's a non-default value
      res->setProp(common_properties::molTotValence, totValence);
    }
  }
  if (text.size() >= 57 && text.substr(54, 3) != "  0") {
    int rxnRole = 0;
    try {
      rxnRole = FileParserUtils::toInt(text.substr(54, 3), true);
    } catch (boost::bad_lexical_cast &) {
      std::ostringstream errout;
      errout << "Cannot convert " << text.substr(54, 3) << " to int on line "
             << line;
      throw FileParseException(errout.str());
    }
    if (rxnRole != 0) {
      // only set if it's a non-default value
      res->setProp(common_properties::molRxnRole, rxnRole);
    }
  }
  if (text.size() >= 60 && text.substr(57, 3) != "  0") {
    int rxnComponent = 0;
    try {
      rxnComponent = FileParserUtils::toInt(text.substr(57, 3), true);
    } catch (boost::bad_lexical_cast &) {
      std::ostringstream errout;
      errout << "Cannot convert " << text.substr(57, 3) << " to int on line "
             << line;
      throw FileParseException(errout.str());
    }
    if (rxnComponent != 0) {
      // only set if it's a non-default value
      res->setProp(common_properties::molRxnComponent, rxnComponent);
    }
  }
  if (text.size() >= 63 && text.substr(60, 3) != "  0") {
    int atomMapNumber = 0;
    try {
      atomMapNumber = FileParserUtils::toInt(text.substr(60, 3), true);
    } catch (boost::bad_lexical_cast &) {
      std::ostringstream errout;
      errout << "Cannot convert " << text.substr(60, 3) << " to int on line "
             << line;
      throw FileParseException(errout.str());
    }
    res->setProp(common_properties::molAtomMapNumber, atomMapNumber);
  }
  if (text.size() >= 66 && text.substr(63, 3) != "  0") {
    int inversionFlag = 0;
    try {
      inversionFlag = FileParserUtils::toInt(text.substr(63, 3), true);
    } catch (boost::bad_lexical_cast &) {
      std::ostringstream errout;
      errout << "Cannot convert " << text.substr(63, 3) << " to int on line "
             << line;
      throw FileParseException(errout.str());
    }
    res->setProp(common_properties::molInversionFlag, inversionFlag);
  }
  if (text.size() >= 69 && text.substr(66, 3) != "  0") {
    int exactChangeFlag = 0;
    try {
      exactChangeFlag = FileParserUtils::toInt(text.substr(66, 3), true);
    } catch (boost::bad_lexical_cast &) {
      std::ostringstream errout;
      errout << "Cannot convert " << text.substr(66, 3) << " to int on line "
             << line;
      throw FileParseException(errout.str());
    }
    res->setProp("molExactChangeFlag", exactChangeFlag);
  }
  return res;
};

Bond *ParseMolFileBondLine(const std::string &text, unsigned int line) {
  int idx1, idx2, bType, stereo;
  int spos = 0;

  if (text.size() < 9) {
    std::ostringstream errout;
    errout << "Bond line too short: '" << text << "' on line " << line;
    throw FileParseException(errout.str());
  }

  try {
    idx1 = FileParserUtils::toInt(text.substr(spos, 3));
    spos += 3;
    idx2 = FileParserUtils::toInt(text.substr(spos, 3));
    spos += 3;
    bType = FileParserUtils::toInt(text.substr(spos, 3));
  } catch (boost::bad_lexical_cast &) {
    std::ostringstream errout;
    errout << "Cannot convert " << text.substr(spos, 3) << " to int on line "
           << line;
    throw FileParseException(errout.str());
  }

  // adjust the numbering
  idx1--;
  idx2--;

  Bond::BondType type;
  Bond *res = nullptr;
  switch (bType) {
    case 1:
      type = Bond::SINGLE;
      res = new Bond;
      break;
    case 2:
      type = Bond::DOUBLE;
      res = new Bond;
      break;
    case 3:
      type = Bond::TRIPLE;
      res = new Bond;
      break;
    case 4:
      type = Bond::AROMATIC;
      res = new Bond;
      break;
    case 0:
      type = Bond::UNSPECIFIED;
      res = new Bond;
      BOOST_LOG(rdWarningLog) << "bond with order 0 found on line " << line
                              << ". This is not part of the MDL specification."
                              << std::endl;
      break;
    default:
      type = Bond::UNSPECIFIED;
      // it's a query bond of some type
      res = new QueryBond;
      if (bType == 8) {
        BOND_NULL_QUERY *q;
        q = makeBondNullQuery();
        res->setQuery(q);
      } else if (bType == 5 || bType == 6 || bType == 7) {
        BOND_OR_QUERY *q;
        q = new BOND_OR_QUERY;
        if (bType == 5) {
          // single or double
          q->addChild(QueryBond::QUERYBOND_QUERY::CHILD_TYPE(
              makeBondOrderEqualsQuery(Bond::SINGLE)));
          q->addChild(QueryBond::QUERYBOND_QUERY::CHILD_TYPE(
              makeBondOrderEqualsQuery(Bond::DOUBLE)));
          q->setDescription("BondOr");
        } else if (bType == 6) {
          // single or aromatic
          q->addChild(QueryBond::QUERYBOND_QUERY::CHILD_TYPE(
              makeBondOrderEqualsQuery(Bond::SINGLE)));
          q->addChild(QueryBond::QUERYBOND_QUERY::CHILD_TYPE(
              makeBondOrderEqualsQuery(Bond::AROMATIC)));
          q->setDescription("BondOr");
        } else if (bType == 7) {
          // double or aromatic
          q->addChild(QueryBond::QUERYBOND_QUERY::CHILD_TYPE(
              makeBondOrderEqualsQuery(Bond::DOUBLE)));
          q->addChild(QueryBond::QUERYBOND_QUERY::CHILD_TYPE(
              makeBondOrderEqualsQuery(Bond::AROMATIC)));
          q->setDescription("BondOr");
        }
        res->setQuery(q);
      } else {
        BOND_NULL_QUERY *q;
        q = makeBondNullQuery();
        res->setQuery(q);
        BOOST_LOG(rdWarningLog) << "unrecognized query bond type, " << bType
                                << ", found on line " << line
                                << ". Using an \"any\" query." << std::endl;
      }
      break;
  }
  res->setBeginAtomIdx(idx1);
  res->setEndAtomIdx(idx2);
  res->setBondType(type);

  if (text.size() >= 12 && text.substr(9, 3) != "  0") {
    try {
      stereo = FileParserUtils::toInt(text.substr(9, 3));
      switch (stereo) {
        case 0:
          res->setBondDir(Bond::NONE);
          break;
        case 1:
          res->setBondDir(Bond::BEGINWEDGE);
          break;
        case 6:
          res->setBondDir(Bond::BEGINDASH);
          break;
        case 3:  // "either" double bond
          res->setBondDir(Bond::EITHERDOUBLE);
          res->setStereo(Bond::STEREOANY);
          break;
        case 4:  // "either" single bond
          res->setBondDir(Bond::UNKNOWN);
          break;
      }
    } catch (boost::bad_lexical_cast) {
      ;
    }
  }
  if (text.size() >= 18 && text.substr(15, 3) != "  0") {
    try {
      int topology = FileParserUtils::toInt(text.substr(15, 3));
      if (topology) {
        if (!res->hasQuery()) {
          auto *qBond = new QueryBond(*res);
          delete res;
          res = qBond;
        }
        BOND_EQUALS_QUERY *q = makeBondIsInRingQuery();
        switch (topology) {
          case 1:
            break;
          case 2:
            q->setNegation(true);
            break;
          default:
            std::ostringstream errout;
            errout << "Unrecognized bond topology specifier: " << topology
                   << " on line " << line;
            throw FileParseException(errout.str());
        }
        res->expandQuery(q);
      }
    } catch (boost::bad_lexical_cast) {
      ;
    }
  }
  if (text.size() >= 21 && text.substr(18, 3) != "  0") {
    try {
      int reactStatus = FileParserUtils::toInt(text.substr(18, 3));
      res->setProp("molReactStatus", reactStatus);
    } catch (boost::bad_lexical_cast) {
      ;
    }
  }
  return res;
};

void ParseMolBlockAtoms(std::istream *inStream, unsigned int &line,
                        unsigned int nAtoms, RWMol *mol, Conformer *conf) {
  PRECONDITION(inStream, "bad stream");
  PRECONDITION(mol, "bad molecule");
  PRECONDITION(conf, "bad conformer");
  for (unsigned int i = 0; i < nAtoms; ++i) {
    ++line;
    std::string tempStr = getLine(inStream);
    if (inStream->eof()) {
      throw FileParseException("EOF hit while reading atoms");
    }
    RDGeom::Point3D pos;
    Atom *atom = ParseMolFileAtomLine(tempStr, pos, line);
    unsigned int aid = mol->addAtom(atom, false, true);
    conf->setAtomPos(aid, pos);
  }
}

// returns whether or not any sign of chirality was detected
void ParseMolBlockBonds(std::istream *inStream, unsigned int &line,
                        unsigned int nBonds, RWMol *mol,
                        bool &chiralityPossible) {
  PRECONDITION(inStream, "bad stream");
  PRECONDITION(mol, "bad molecule");
  for (unsigned int i = 0; i < nBonds; ++i) {
    ++line;
    std::string tempStr = getLine(inStream);
    if (inStream->eof()) {
      throw FileParseException("EOF hit while reading bonds");
    }
    Bond *bond = ParseMolFileBondLine(tempStr, line);
    // if we got an aromatic bond set the flag on the bond and the connected
    // atoms
    if (bond->getBondType() == Bond::AROMATIC) {
      bond->setIsAromatic(true);
      mol->getAtomWithIdx(bond->getBeginAtomIdx())->setIsAromatic(true);
      mol->getAtomWithIdx(bond->getEndAtomIdx())->setIsAromatic(true);
    }
    // if the bond might have chirality info associated with it, set a flag:
    if (bond->getBondDir() != Bond::NONE &&
        bond->getBondDir() != Bond::UNKNOWN) {
      chiralityPossible = true;
    }
    mol->addBond(bond, true);
  }
}

bool ParseMolBlockProperties(std::istream *inStream, unsigned int &line,
                             RWMol *mol) {
  PRECONDITION(inStream, "bad stream");
  PRECONDITION(mol, "bad molecule");
  // older mol files can have an atom list block here
  std::string tempStr = getLine(inStream);
  ++line;
  if (tempStr[0] != 'M' && tempStr[0] != 'A' && tempStr[0] != 'V' &&
      tempStr[0] != 'G' && tempStr[0] != 'S') {
    ParseOldAtomList(mol, tempStr, line);
  }

  bool fileComplete = false;
  bool firstChargeLine = true;
  std::string lineBeg = tempStr.substr(0, 6);
  while (!inStream->eof() && lineBeg != "M  END" &&
         tempStr.substr(0, 4) != "$$$$") {
    if (tempStr[0] == 'A') {
      line++;
      std::string nextLine = getLine(inStream);
      if (lineBeg != "M  END") {
        ParseAtomAlias(mol, tempStr, nextLine, line);
      }
    } else if (tempStr[0] == 'G') {
      BOOST_LOG(rdWarningLog)
          << " deprecated group abbreviation ignored on line " << line
          << std::endl;
      // we need to skip the next line, which holds the abbreviation:
      line++;
      tempStr = getLine(inStream);
    } else if (tempStr[0] == 'V') {
      ParseAtomValue(mol, tempStr, line);
    } else if (lineBeg == "S  SKP") {
      int nToSkip = FileParserUtils::toInt(tempStr.substr(6, 3));
      if (nToSkip < 0) {
        std::ostringstream errout;
        errout << "negative skip value " << nToSkip << " on line " << line;
        throw FileParseException(errout.str());
      }
      for (unsigned int i = 0; i < static_cast<unsigned int>(nToSkip); ++i) {
        ++line;
        tempStr = getLine(inStream);
      }
    } else if (lineBeg == "M  ALS")
      ParseNewAtomList(mol, tempStr, line);
    else if (lineBeg == "M  ISO")
      ParseIsotopeLine(mol, tempStr, line);
    else if (lineBeg == "M  RGP")
      ParseRGroupLabels(mol, tempStr, line);
    else if (lineBeg == "M  RBC")
      ParseRingBondCountLine(mol, tempStr, line);
    else if (lineBeg == "M  SUB")
      ParseSubstitutionCountLine(mol, tempStr, line);
    else if (lineBeg == "M  UNS")
      ParseUnsaturationLine(mol, tempStr, line);
    else if (lineBeg == "M  CHG") {
      ParseChargeLine(mol, tempStr, firstChargeLine, line);
      firstChargeLine = false;
    } else if (lineBeg == "M  RAD") {
      ParseRadicalLine(mol, tempStr, firstChargeLine, line);
      firstChargeLine = false;
    } else if (lineBeg == "M  STY") {
      ParseSGroup2000STYLine(mol, tempStr, line);
    } else if (lineBeg == "M  ZBO")
      ParseZBOLine(mol, tempStr, line);
    else if (lineBeg == "M  ZCH")
      ParseZCHLine(mol, tempStr, line);
    else if (lineBeg == "M  HYD")
      ParseHYDLine(mol, tempStr, line);
    line++;
    tempStr = getLine(inStream);
    lineBeg = tempStr.substr(0, 6);
  }
  if (tempStr[0] == 'M' && tempStr.substr(0, 6) == "M  END") {
    fileComplete = true;
  }
  return fileComplete;
}

Atom *ParseV3000AtomSymbol(std::string token, unsigned int &line) {
  bool negate = false;
  boost::trim(token);
  std::string cpy = token;
  boost::to_upper(cpy);
  if (cpy.size() > 3 && cpy.substr(0, 3) == "NOT") {
    negate = true;
    token = token.substr(3, token.size() - 3);
    boost::trim(token);
  }

  Atom *res = nullptr;
  if (token[0] == '[') {
    // atom list:
    if (token[token.length() - 1] != ']') {
      std::ostringstream errout;
      errout << "Bad atom token '" << token << "' on line: " << line;
      throw FileParseException(errout.str());
    }
    token = token.substr(1, token.size() - 2);

    std::vector<std::string> splitToken;
    boost::split(splitToken, token, boost::is_any_of(","));

    for (std::vector<std::string>::const_iterator stIt = splitToken.begin();
         stIt != splitToken.end(); ++stIt) {
      std::string atSymb = boost::trim_copy(*stIt);
      if (atSymb == "") continue;
      if (atSymb.size() == 2 && atSymb[1] >= 'A' && atSymb[1] <= 'Z')
        atSymb[1] = static_cast<char>(tolower(atSymb[1]));

      int atNum = PeriodicTable::getTable()->getAtomicNumber(atSymb);
      if (!res) {
        res = new QueryAtom(atNum);
      } else {
        res->expandQuery(makeAtomNumQuery(atNum), Queries::COMPOSITE_OR, true);
      }
    }
    res->getQuery()->setNegation(negate);
  } else {
    if (negate) {
      std::ostringstream errout;
      errout << "NOT tokens only supported for atom lists. line " << line;
      throw FileParseException(errout.str());
    }
    // it's a normal CTAB atom symbol:
    // NOTE: "R" and "R0"-"R99" are not in the v3K CTAB spec, but we're going to
    // support them anyway
    if (token == "R" || (token[0] == 'R' && token >= "R0" && token <= "R99") ||
        token == "R#" || token == "A" || token == "Q" || token == "*") {
      if (token == "A" || token == "Q" || token == "*") {
        res = new QueryAtom(0);
        if (token == "*") {
          // according to the MDL spec, these match anything
          res->setQuery(makeAtomNullQuery());
        } else if (token == "Q") {
          auto *q = new ATOM_OR_QUERY;
          q->setDescription("AtomOr");
          q->setNegation(true);
          q->addChild(
              QueryAtom::QUERYATOM_QUERY::CHILD_TYPE(makeAtomNumQuery(6)));
          q->addChild(
              QueryAtom::QUERYATOM_QUERY::CHILD_TYPE(makeAtomNumQuery(1)));
          res->setQuery(q);
        } else if (token == "A") {
          res->setQuery(makeAtomNumQuery(1));
          res->getQuery()->setNegation(true);
        }
        // queries have no implicit Hs:
        res->setNoImplicit(true);
      } else {
        res = new Atom(1);
        res->setAtomicNum(0);
      }
      if (token[0] == 'R' && token >= "R0" && token <= "R99") {
        std::string rlabel = "";
        rlabel = token.substr(1, token.length() - 1);
        int rnumber;
        try {
          rnumber = boost::lexical_cast<int>(rlabel);
        } catch (boost::bad_lexical_cast &) {
          rnumber = -1;
        }
        if (rnumber >= 0) res->setIsotope(rnumber);
      }
    } else if (token == "D") {  // mol blocks support "D" and "T" as
                                // shorthand... handle that.
      res = new Atom(1);
      res->setIsotope(2);
    } else if (token == "T") {  // mol blocks support "D" and "T" as
                                // shorthand... handle that.
      res = new Atom(1);
      res->setIsotope(3);
    } else {
      if (token.size() == 2 && token[1] >= 'A' && token[1] <= 'Z')
        token[1] = static_cast<char>(tolower(token[1]));

      res = new Atom(PeriodicTable::getTable()->getAtomicNumber(token));
    }
  }

  POSTCONDITION(res, "no atom built");
  return res;
}

bool splitAssignToken(const std::string &token, std::string &prop,
                      std::string &val) {
  std::vector<std::string> splitToken;
  boost::split(splitToken, token, boost::is_any_of("="));
  if (splitToken.size() != 2) {
    return false;
  }
  prop = splitToken[0];
  boost::to_upper(prop);
  val = splitToken[1];
  return true;
}

template <class T>
void ParseV3000AtomProps(RWMol *mol, Atom *&atom, typename T::iterator &token,
                         const T &tokens, unsigned int &line) {
  PRECONDITION(mol, "bad molecule");
  PRECONDITION(atom, "bad atom");
  std::ostringstream errout;
  while (token != tokens.end()) {
    std::string prop, val;
    if (!splitAssignToken(*token, prop, val)) {
      errout << "Invalid atom property: " << *token << " for atom "
             << atom->getIdx() + 1 << " on line " << line << std::endl;
      throw FileParseException(errout.str());
    }

    if (prop == "CHG") {
      int charge = FileParserUtils::toInt(val);
      if (!atom->hasQuery()) {
        atom->setFormalCharge(charge);
      } else {
        atom->expandQuery(makeAtomFormalChargeQuery(charge));
      }
    } else if (prop == "RAD") {
      // FIX handle queries here
      switch (FileParserUtils::toInt(val)) {
        case 0:
          break;
        case 1:
          atom->setNumRadicalElectrons(2);
          break;
        case 2:
          atom->setNumRadicalElectrons(1);
          break;
        case 3:
          atom->setNumRadicalElectrons(2);
          break;
        default:
          errout << "Unrecognized RAD value " << val << " for atom "
                 << atom->getIdx() + 1 << " on line " << line << std::endl;
          throw FileParseException(errout.str());
      }
    } else if (prop == "MASS") {
      // the documentation for V3000 CTABs says that this should contain the
      // "absolute atomic weight" (whatever that means).
      // Online examples seem to have integer (isotope) values and Marvin won't
      // even read something that has a float.
      // We'll go with the int
      int v;
      double dv;
      try {
        v = FileParserUtils::toInt(val);
      } catch (boost::bad_lexical_cast &) {
        try {
          dv = FileParserUtils::toDouble(val);
          v = static_cast<int>(floor(dv));
        } catch (boost::bad_lexical_cast &) {
          v = -1;
        }
      }
      if (v < 0) {
        errout << "Bad value for MASS :" << val << " for atom "
               << atom->getIdx() + 1 << " on line " << line << std::endl;
        throw FileParseException(errout.str());
      } else {
        if (!atom->hasQuery()) {
          atom->setIsotope(v);
        } else {
          atom->expandQuery(makeAtomIsotopeQuery(v));
        }
      }
    } else if (prop == "CFG") {
      int cfg = FileParserUtils::toInt(val);
      switch (cfg) {
        case 0:
          break;
        case 1:
        case 2:
        case 3:
          atom->setProp(common_properties::molParity, cfg);
          break;
        default:
          errout << "Unrecognized CFG value : " << val << " for atom "
                 << atom->getIdx() + 1 << " on line " << line << std::endl;
          throw FileParseException(errout.str());
      }
    } else if (prop == "HCOUNT") {
      if (val != "0") {
        int hcount = FileParserUtils::toInt(val);
        if (!atom->hasQuery()) {
          atom = FileParserUtils::replaceAtomWithQueryAtom(mol, atom);
        }
        if (hcount == -1) hcount = 0;
        atom->expandQuery(makeAtomHCountQuery(hcount));
      }
    } else if (prop == "UNSAT") {
      if (val == "1") {
        if (!atom->hasQuery()) {
          atom = FileParserUtils::replaceAtomWithQueryAtom(mol, atom);
        }
        atom->expandQuery(makeAtomUnsaturatedQuery());
      }
    } else if (prop == "RBCNT") {
      if (val != "0") {
        int rbcount = FileParserUtils::toInt(val);
        if (!atom->hasQuery()) {
          atom = FileParserUtils::replaceAtomWithQueryAtom(mol, atom);
        }
        if (rbcount == -1) rbcount = 0;
        atom->expandQuery(makeAtomRingBondCountQuery(rbcount));
      }
    } else if (prop == "VAL") {
      if (val != "0") {
        int totval = FileParserUtils::toInt(val);
        atom->setProp(common_properties::molTotValence, totval);
      }
    } else if (prop == "RGROUPS") {
      ParseV3000RGroups(mol, atom, val, line);
      // FIX
    }
    ++token;
  }
}

void tokenizeV3000Line(std::string line, std::vector<std::string> &tokens) {
  bool inQuotes = false, inParens = false;
  unsigned int start = 0;
  unsigned int pos = 0;
  while (pos < line.size()) {
    if (line[pos] == ' ' || line[pos] == '\t') {
      if (start == pos) {
        ++start;
        ++pos;
      } else if (!inQuotes && !inParens) {
        tokens.push_back(line.substr(start, pos - start));
        ++pos;
        start = pos;
      } else {
        ++pos;
      }
    } else if (line[pos] == ')' && inParens) {
      tokens.push_back(line.substr(start, pos - start + 1));
      inParens = false;
      ++pos;
      start = pos;
    } else if (line[pos] == '(' && !inQuotes) {
      inParens = true;
      ++pos;
    } else if (line[pos] == '"' && !inParens) {
      if (pos + 1 < line.size() && line[pos + 1] == '"') {
        pos += 2;
      } else if (inQuotes) {
        // don't push on the quotes themselves
        tokens.push_back(line.substr(start + 1, pos - start - 1));
        ++pos;
        start = pos;
        inQuotes = false;
      } else {
        ++pos;
        inQuotes = true;
      }
    } else {
      ++pos;
    }
  }
  if (start != pos) {
    tokens.push_back(line.substr(start, line.size() - start));
  }
#if 0
      std::cerr<<"tokens: ";
      std::copy(tokens.begin(),tokens.end(),std::ostream_iterator<std::string>(std::cerr,"|"));
      std::cerr<<std::endl;
#endif
}

void ParseV3000AtomBlock(std::istream *inStream, unsigned int &line,
                         unsigned int nAtoms, RWMol *mol, Conformer *conf) {
  PRECONDITION(inStream, "bad stream");
  PRECONDITION(nAtoms > 0, "bad atom count");
  PRECONDITION(mol, "bad molecule");
  PRECONDITION(conf, "bad conformer");
  std::string tempStr;
  std::vector<std::string> splitLine;

  tempStr = getV3000Line(inStream, line);
  if (tempStr.length() < 10 || tempStr.substr(0, 10) != "BEGIN ATOM") {
    std::ostringstream errout;
    errout << "BEGIN ATOM line not found on line " << line;
    throw FileParseException(errout.str());
  }
  for (unsigned int i = 0; i < nAtoms; ++i) {
    tempStr = getV3000Line(inStream, line);
    std::string trimmed = boost::trim_copy(tempStr);

    std::vector<std::string> tokens;
    std::vector<std::string>::iterator token;

    tokenizeV3000Line(trimmed, tokens);
    token = tokens.begin();

    if (token == tokens.end()) {
      std::ostringstream errout;
      errout << "Bad atom line : '" << tempStr << "' on line" << line;
      throw FileParseException(errout.str());
    }
    unsigned int molIdx = atoi(token->c_str());

    // start with the symbol:
    ++token;
    if (token == tokens.end()) {
      std::ostringstream errout;
      errout << "Bad atom line : '" << tempStr << "' on line " << line;
      throw FileParseException(errout.str());
    }
    Atom *atom = ParseV3000AtomSymbol(*token, line);

    // now the position;
    RDGeom::Point3D pos;
    ++token;
    if (token == tokens.end()) {
      std::ostringstream errout;
      errout << "Bad atom line : '" << tempStr << "' on line " << line;
      throw FileParseException(errout.str());
    }
    pos.x = atof(token->c_str());
    ++token;
    if (token == tokens.end()) {
      std::ostringstream errout;
      errout << "Bad atom line : '" << tempStr << "' on line " << line;
      throw FileParseException(errout.str());
    }
    pos.y = atof(token->c_str());
    ++token;
    if (token == tokens.end()) {
      std::ostringstream errout;
      errout << "Bad atom line : '" << tempStr << "' on line " << line;
      throw FileParseException(errout.str());
    }
    pos.z = atof(token->c_str());
    // the map number:
    ++token;
    if (token == tokens.end()) {
      std::ostringstream errout;
      errout << "Bad atom line : '" << tempStr << "' on line " << line;
      throw FileParseException(errout.str());
    }
    int mapNum = atoi(token->c_str());
    if (mapNum > 0) {
      atom->setProp(common_properties::molAtomMapNumber, mapNum);
    }
    ++token;

    unsigned int aid = mol->addAtom(atom, false, true);

    // additional properties this may change the atom,
    // so be careful with it:
    ParseV3000AtomProps(mol, atom, token, tokens, line);

    mol->setAtomBookmark(atom, molIdx);
    conf->setAtomPos(aid, pos);
  }
  tempStr = getV3000Line(inStream, line);
  if (tempStr.length() < 8 || tempStr.substr(0, 8) != "END ATOM") {
    std::ostringstream errout;
    errout << "END ATOM line not found on line " << line;
    throw FileParseException(errout.str());
  }

  if (mol->hasProp(common_properties::_2DConf)) {
    conf->set3D(false);
    mol->clearProp(common_properties::_2DConf);
  } else if (mol->hasProp(common_properties::_3DConf)) {
    conf->set3D(true);
    mol->clearProp(common_properties::_3DConf);
  }
}
void ParseV3000BondBlock(std::istream *inStream, unsigned int &line,
                         unsigned int nBonds, RWMol *mol,
                         bool &chiralityPossible) {
  PRECONDITION(inStream, "bad stream");
  PRECONDITION(nBonds > 0, "bad bond count");
  PRECONDITION(mol, "bad molecule");

  std::string tempStr;
  std::vector<std::string> splitLine;

  tempStr = getV3000Line(inStream, line);
  if (tempStr.length() < 10 || tempStr.substr(0, 10) != "BEGIN BOND") {
    throw FileParseException("BEGIN BOND line not found");
  }
  for (unsigned int i = 0; i < nBonds; ++i) {
    tempStr = boost::trim_copy(getV3000Line(inStream, line));
    boost::split(splitLine, tempStr, boost::is_any_of(" \t"),
                 boost::token_compress_on);
    if (splitLine.size() < 4) {
      std::ostringstream errout;
      errout << "bond line " << line << " is too short";
      throw FileParseException(errout.str());
    }
    Bond *bond;
    unsigned int bondIdx = atoi(splitLine[0].c_str());
    unsigned int bType = atoi(splitLine[1].c_str());
    unsigned int a1Idx = atoi(splitLine[2].c_str());
    unsigned int a2Idx = atoi(splitLine[3].c_str());

    switch (bType) {
      case 1:
        bond = new Bond(Bond::SINGLE);
        break;
      case 2:
        bond = new Bond(Bond::DOUBLE);
        break;
      case 3:
        bond = new Bond(Bond::TRIPLE);
        break;
      case 4:
        bond = new Bond(Bond::AROMATIC);
        bond->setIsAromatic(true);
        break;
      case 9:
        bond = new Bond(Bond::DATIVE);
        break;
      case 0:
        bond = new Bond(Bond::UNSPECIFIED);
        BOOST_LOG(rdWarningLog)
            << "bond with order 0 found on line " << line
            << ". This is not part of the MDL specification." << std::endl;
        break;
      default:
        // it's a query bond of some type
        bond = new QueryBond;
        if (bType == 8) {
          BOND_NULL_QUERY *q;
          q = makeBondNullQuery();
          bond->setQuery(q);
        } else if (bType == 5 || bType == 6 || bType == 7) {
          BOND_OR_QUERY *q;
          q = new BOND_OR_QUERY;
          if (bType == 5) {
            // single or double
            q->addChild(QueryBond::QUERYBOND_QUERY::CHILD_TYPE(
                makeBondOrderEqualsQuery(Bond::SINGLE)));
            q->addChild(QueryBond::QUERYBOND_QUERY::CHILD_TYPE(
                makeBondOrderEqualsQuery(Bond::DOUBLE)));
            q->setDescription("BondOr");
          } else if (bType == 6) {
            // single or aromatic
            q->addChild(QueryBond::QUERYBOND_QUERY::CHILD_TYPE(
                makeBondOrderEqualsQuery(Bond::SINGLE)));
            q->addChild(QueryBond::QUERYBOND_QUERY::CHILD_TYPE(
                makeBondOrderEqualsQuery(Bond::AROMATIC)));
            q->setDescription("BondOr");
          } else if (bType == 7) {
            // double or aromatic
            q->addChild(QueryBond::QUERYBOND_QUERY::CHILD_TYPE(
                makeBondOrderEqualsQuery(Bond::DOUBLE)));
            q->addChild(QueryBond::QUERYBOND_QUERY::CHILD_TYPE(
                makeBondOrderEqualsQuery(Bond::AROMATIC)));
            q->setDescription("BondOr");
          }
          bond->setQuery(q);
        } else {
          BOND_NULL_QUERY *q;
          q = makeBondNullQuery();
          bond->setQuery(q);
          BOOST_LOG(rdWarningLog) << "unrecognized query bond type, " << bType
                                  << ", found on line " << line
                                  << ". Using an \"any\" query." << std::endl;
        }
        break;
    }

    // additional bond properties:
    unsigned int lPos = 4;
    std::ostringstream errout;
    while (lPos < splitLine.size()) {
      std::string prop, val;
      if (!splitAssignToken(splitLine[lPos], prop, val)) {
        errout << "bad bond property '" << splitLine[lPos] << "' on line "
               << line;
        throw FileParseException(errout.str());
      }
      if (prop == "CFG") {
        unsigned int cfg = atoi(val.c_str());
        switch (cfg) {
          case 0:
            break;
          case 1:
            bond->setBondDir(Bond::BEGINWEDGE);
            chiralityPossible = true;
            break;
          case 2:
            if (bType == 1)
              bond->setBondDir(Bond::UNKNOWN);
            else if (bType == 2) {
              bond->setBondDir(Bond::EITHERDOUBLE);
              bond->setStereo(Bond::STEREOANY);
            }
            break;
          case 3:
            bond->setBondDir(Bond::BEGINDASH);
            chiralityPossible = true;
            break;
          default:
            errout << "bad bond CFG " << val << "' on line " << line;
            throw FileParseException(errout.str());
        }
      } else if (prop == "TOPO") {
        if (val != "0") {
          if (!bond->hasQuery()) {
            auto *qBond = new QueryBond(*bond);
            delete bond;
            bond = qBond;
          }
          BOND_EQUALS_QUERY *q = makeBondIsInRingQuery();
          if (val == "1") {
            // nothing
          } else if (val == "2") {
            q->setNegation(true);
          } else {
            errout << "bad bond TOPO " << val << "' on line " << line;
            throw FileParseException(errout.str());
          }
          bond->expandQuery(q);
        }
      } else if (prop == "RXCTR") {
        int reactStatus = FileParserUtils::toInt(val);
        bond->setProp("molReactStatus", reactStatus);
      } else if (prop == "STBOX") {
      }
      ++lPos;
    }

    bond->setBeginAtomIdx(mol->getAtomWithBookmark(a1Idx)->getIdx());
    bond->setEndAtomIdx(mol->getAtomWithBookmark(a2Idx)->getIdx());
    mol->addBond(bond, true);
    if (bond->getIsAromatic()) {
      mol->getAtomWithIdx(bond->getBeginAtomIdx())->setIsAromatic(true);
      mol->getAtomWithIdx(bond->getEndAtomIdx())->setIsAromatic(true);
    }
    mol->setBondBookmark(bond, bondIdx);
  }
  tempStr = getV3000Line(inStream, line);
  if (tempStr.length() < 8 || tempStr.substr(0, 8) != "END BOND") {
    std::ostringstream errout;
    errout << "END BOND line not found at line " << line;
    throw FileParseException(errout.str());
  }
}

void ProcessMolProps(RWMol *mol) {
  PRECONDITION(mol, "no molecule");
  for (RWMol::AtomIterator atomIt = mol->beginAtoms();
       atomIt != mol->endAtoms(); ++atomIt) {
    Atom *atom = *atomIt;
    int totV;
    if (atom->getPropIfPresent(common_properties::molTotValence, totV) &&
        !atom->hasProp("_ZBO_H")) {
      if (totV == 0) continue;
      atom->setNoImplicit(true);
      if (totV == 15     // V2000
          || totV == -1  // v3000
          ) {
        atom->setNumExplicitHs(0);
      } else {
        if (atom->getExplicitValence() > totV) {
          BOOST_LOG(rdWarningLog)
              << "atom " << atom->getIdx() << " has specified valence (" << totV
              << ") smaller than the drawn valence "
              << atom->getExplicitValence() << "." << std::endl;
          atom->setNumExplicitHs(0);
        } else {
          atom->setNumExplicitHs(totV - atom->getExplicitValence());
        }
      }
    }
  }
}

}  // end of local namespace
namespace FileParserUtils {
bool ParseV3000CTAB(std::istream *inStream, unsigned int &line, RWMol *mol,
                    Conformer *&conf, bool &chiralityPossible,
                    unsigned int &nAtoms, unsigned int &nBonds,
                    bool strictParsing, bool expectMEND) {
  PRECONDITION(inStream, "bad stream");
  PRECONDITION(mol, "bad molecule");

  std::string tempStr;
  std::vector<std::string> splitLine;

  bool fileComplete = false;

  tempStr = getV3000Line(inStream, line);
  boost::to_upper(tempStr);
  if (tempStr.length() < 10 || tempStr.substr(0, 10) != "BEGIN CTAB") {
    std::ostringstream errout;
    errout << "BEGIN CTAB line not found on line " << line;
    throw FileParseException(errout.str());
  }

  tempStr = getV3000Line(inStream, line);
  boost::to_upper(tempStr);
  if (tempStr.size() < 8 || tempStr.substr(0, 7) != "COUNTS ") {
    std::ostringstream errout;
    errout << "Bad counts line : '" << tempStr << "' on line " << line;
    throw FileParseException(errout.str());
  }
  std::string trimmed =
      boost::trim_copy(tempStr.substr(7, tempStr.length() - 7));
  boost::split(splitLine, trimmed, boost::is_any_of(" \t"),
               boost::token_compress_on);
  if (splitLine.size() < 2) {
    std::ostringstream errout;
    errout << "Bad counts line : '" << tempStr << "' on line " << line;
    throw FileParseException(errout.str());
  }

  nAtoms = FileParserUtils::toInt(splitLine[0]);
  nBonds = FileParserUtils::toInt(splitLine[1]);
  if (!nAtoms) {
    throw FileParseException("molecule has no atoms");
  }
  conf = new Conformer(nAtoms);

  unsigned int nSgroups = 0, n3DConstraints = 0, chiralFlag = 0;
  (void)chiralFlag;  // needs to be read
  if (splitLine.size() > 2) nSgroups = FileParserUtils::toInt(splitLine[2]);
  if (splitLine.size() > 3)
    n3DConstraints = FileParserUtils::toInt(splitLine[3]);
  if (splitLine.size() > 4) chiralFlag = FileParserUtils::toInt(splitLine[4]);

  ParseV3000AtomBlock(inStream, line, nAtoms, mol, conf);
  if (nBonds) {
    ParseV3000BondBlock(inStream, line, nBonds, mol, chiralityPossible);
  }

  if (nSgroups) {
    tempStr = getV3000Line(inStream, line);
    boost::to_upper(tempStr);
    if (tempStr.length() < 12 || tempStr.substr(0, 12) != "BEGIN SGROUP") {
      std::ostringstream errout;
      errout << "BEGIN SGROUP line not found on line " << line;
      throw FileParseException(errout.str());
    }
    for (unsigned int si = 0; si < nSgroups; ++si) {
      tempStr = getV3000Line(inStream, line);
      boost::to_upper(tempStr);
      std::vector<std::string> localSplitLine;
      boost::split(localSplitLine, tempStr, boost::is_any_of(" \t"),
                   boost::token_compress_on);
      std::string typ = localSplitLine[1];
      if (strictParsing && !SGroupOK(typ)) {
        std::ostringstream errout;
        errout << "S group " << typ << " on line " << line;
        throw MolFileUnhandledFeatureException(errout.str());
      } else {
        BOOST_LOG(rdWarningLog) << " S group " << typ << " ignored on line "
                                << line << "." << std::endl;
      }
    }
    tempStr = getV3000Line(inStream, line);
    boost::to_upper(tempStr);
    if (tempStr.length() < 10 || tempStr.substr(0, 10) != "END SGROUP") {
      std::ostringstream errout;
      errout << "END SGROUP line not found on line " << line;
      throw FileParseException(errout.str());
    }
  }
  if (n3DConstraints) {
    BOOST_LOG(rdWarningLog)
        << "3d constraint information in mol block igored at line " << line
        << std::endl;
    tempStr = getV3000Line(inStream, line);
    boost::to_upper(tempStr);
    if (tempStr.length() < 11 || tempStr.substr(0, 11) != "BEGIN OBJ3D") {
      std::ostringstream errout;
      errout << "BEGIN OBJ3D line not found on line " << line;
      throw FileParseException(errout.str());
    }
    for (unsigned int i = 0; i < n3DConstraints; ++i)
      tempStr = getV3000Line(inStream, line);
    tempStr = getV3000Line(inStream, line);
    boost::to_upper(tempStr);
    if (tempStr.length() < 9 || tempStr.substr(0, 9) != "END OBJ3D") {
      std::ostringstream errout;
      errout << "END OBJ3D line not found on line " << line;
      throw FileParseException(errout.str());
    }
  }

  tempStr = getV3000Line(inStream, line);
  // do link nodes:
  boost::to_upper(tempStr);
  while (tempStr.length() > 8 && tempStr.substr(0, 8) == "LINKNODE") {
    tempStr = getV3000Line(inStream, line);
    boost::to_upper(tempStr);
  }

  while (tempStr.length() > 5 && tempStr.substr(0, 5) == "BEGIN") {
    // skip blocks we don't know how to read
    BOOST_LOG(rdWarningLog) << "skipping block at line " << line << ": "
                            << tempStr << std::endl;
    tempStr = getV3000Line(inStream, line);

    while (tempStr.length() < 3 || tempStr.substr(0, 3) != "END") {
      tempStr = getV3000Line(inStream, line);
    }
    tempStr = getV3000Line(inStream, line);
  }

  boost::to_upper(tempStr);
  if (tempStr.length() < 8 || tempStr.substr(0, 8) != "END CTAB") {
    throw FileParseException("END CTAB line not found");
  }

  if (expectMEND) {
    tempStr = getLine(inStream);
    ++line;
    if (tempStr[0] == 'M' && tempStr.substr(0, 6) == "M  END") {
      fileComplete = true;
    }
  } else {
    fileComplete = true;
  }

  mol->addConformer(conf, true);
  conf = nullptr;

  return fileComplete;
}

bool ParseV2000CTAB(std::istream *inStream, unsigned int &line, RWMol *mol,
                    Conformer *&conf, bool &chiralityPossible,
                    unsigned int &nAtoms, unsigned int &nBonds,
                    bool strictParsing) {
  RDUNUSED_PARAM(strictParsing);
  conf = new Conformer(nAtoms);
  if (nAtoms == 0) {
    conf->set3D(false);
  } else {
    ParseMolBlockAtoms(inStream, line, nAtoms, mol, conf);

    if (mol->hasProp(common_properties::_2DConf)) {
      conf->set3D(false);
      mol->clearProp(common_properties::_2DConf);
    } else if (mol->hasProp(common_properties::_3DConf)) {
      conf->set3D(true);
      mol->clearProp(common_properties::_3DConf);
    }
  }
  mol->addConformer(conf, true);
  conf = nullptr;

  ParseMolBlockBonds(inStream, line, nBonds, mol, chiralityPossible);

  bool fileComplete = ParseMolBlockProperties(inStream, line, mol);
  return fileComplete;
}

}  // end of FileParserUtils namespace

//------------------------------------------------
//
//  Read a molecule from a stream
//
//------------------------------------------------
RWMol *MolDataStreamToMol(std::istream *inStream, unsigned int &line,
                          bool sanitize, bool removeHs, bool strictParsing) {
  PRECONDITION(inStream, "no stream");
  std::string tempStr;
  bool fileComplete = false;
  bool chiralityPossible = false;
  Utils::LocaleSwitcher ls;
  // mol name
  line++;
  tempStr = getLine(inStream);
  if (inStream->eof()) {
    return nullptr;
  }
  auto *res = new RWMol();
  res->setProp(common_properties::_Name, tempStr);

  // info
  line++;
  tempStr = getLine(inStream);
  res->setProp("_MolFileInfo", tempStr);
  if (tempStr.length() >= 22) {
    std::string dimLabel = tempStr.substr(20, 2);
    if (dimLabel == "2d" || dimLabel == common_properties::TWOD) {
      res->setProp(common_properties::_2DConf, 1);
    } else if (dimLabel == "3d" || dimLabel == "3D") {
      res->setProp(common_properties::_3DConf, 1);
    }
  }
  // comments
  line++;
  tempStr = getLine(inStream);
  res->setProp("_MolFileComments", tempStr);

  unsigned int nAtoms = 0, nBonds = 0, nLists = 0, chiralFlag = 0, nsText = 0,
               nRxnComponents = 0;
  int nReactants = 0, nProducts = 0, nIntermediates = 0;
  (void)nLists;  // read from the file but unused
  (void)nsText;
  (void)nRxnComponents;
  (void)nReactants;
  (void)nProducts;
  (void)nIntermediates;
  // counts line, this is where we really get started
  line++;
  tempStr = getLine(inStream);

  if (tempStr.size() < 6) {
    if (res) {
      delete res;
      res = nullptr;
    }
    std::ostringstream errout;
    errout << "Counts line too short: '" << tempStr << "' on line" << line;
    throw FileParseException(errout.str());
  }

  unsigned int spos = 0;
  // this needs to go into a try block because if the lexical_cast throws an
  // exception we want to catch and delete mol before leaving this function
  try {
    nAtoms = FileParserUtils::toInt(tempStr.substr(spos, 3));
    spos = 3;
    nBonds = FileParserUtils::toInt(tempStr.substr(spos, 3));
    spos = 6;
  } catch (boost::bad_lexical_cast &) {
    if (res) {
      delete res;
      res = nullptr;
    }
    std::ostringstream errout;
    errout << "Cannot convert " << tempStr.substr(spos, 3) << " to int on line "
           << line;
    throw FileParseException(errout.str());
  }
  try {
    spos = 6;
    if (tempStr.size() >= 9)
      nLists = FileParserUtils::toInt(tempStr.substr(spos, 3));

    spos = 12;
    if (tempStr.size() >= spos + 3)
      chiralFlag = FileParserUtils::toInt(tempStr.substr(spos, 3));

    spos = 15;
    if (tempStr.size() >= spos + 3)
      nsText = FileParserUtils::toInt(tempStr.substr(spos, 3));

    spos = 18;
    if (tempStr.size() >= spos + 3)
      nRxnComponents = FileParserUtils::toInt(tempStr.substr(spos, 3));

    spos = 21;
    if (tempStr.size() >= spos + 3)
      nReactants = FileParserUtils::toInt(tempStr.substr(spos, 3));

    spos = 24;
    if (tempStr.size() >= spos + 3)
      nProducts = FileParserUtils::toInt(tempStr.substr(spos, 3));

    spos = 27;
    if (tempStr.size() >= spos + 3)
      nIntermediates = FileParserUtils::toInt(tempStr.substr(spos, 3));

  } catch (boost::bad_lexical_cast &) {
    // some SD files (such as some from NCI) lack all the extra information
    // on the header line, so ignore problems parsing there.
  }

  unsigned int ctabVersion = 2000;
  if (tempStr.size() > 35) {
    if (tempStr.size() < 39 || tempStr[34] != 'V') {
      std::ostringstream errout;
      errout << "CTAB version string invalid at line " << line;
      if (strictParsing) {
        delete res;
        res = nullptr;
        throw FileParseException(errout.str());
      } else {
        BOOST_LOG(rdWarningLog) << errout.str() << std::endl;
      }
    } else if (tempStr.substr(34, 5) == "V3000") {
      ctabVersion = 3000;
    } else if (tempStr.substr(34, 5) != "V2000") {
      std::ostringstream errout;
      errout << "Unsupported CTAB version: '" << tempStr.substr(34, 5)
             << "' at line " << line;
      if (strictParsing) {
        delete res;
        res = nullptr;
        throw FileParseException(errout.str());
      } else {
        BOOST_LOG(rdWarningLog) << errout.str() << std::endl;
      }
    }
  }

  if (chiralFlag) {
    res->setProp(common_properties::_MolFileChiralFlag, chiralFlag);
  }

  Conformer *conf = nullptr;
  try {
    if (ctabVersion == 2000) {
      fileComplete = FileParserUtils::ParseV2000CTAB(inStream, line, res, conf,
                                                     chiralityPossible, nAtoms,
                                                     nBonds, strictParsing);
    } else {
      if (nAtoms != 0 || nBonds != 0) {
        std::ostringstream errout;
        errout << "V3000 mol blocks should have 0s in the initial counts line. "
                  "(line: "
               << line << ")";
        if (strictParsing) {
          delete res;
          res = nullptr;
          throw FileParseException(errout.str());
        } else {
          BOOST_LOG(rdWarningLog) << errout.str() << std::endl;
        }
      }
      fileComplete = FileParserUtils::ParseV3000CTAB(inStream, line, res, conf,
                                                     chiralityPossible, nAtoms,
                                                     nBonds, strictParsing);
    }
  } catch (MolFileUnhandledFeatureException &e) {
    // unhandled mol file feature, just delete the result
    delete res;
    delete conf;
    res = nullptr;
    conf = nullptr;
    BOOST_LOG(rdErrorLog) << " Unhandled CTAB feature: " << e.message()
                          << " on line: " << line << ". Molecule skipped."
                          << std::endl;

    if (!inStream->eof()) tempStr = getLine(inStream);
    ++line;
    while (!inStream->eof() && tempStr.substr(0, 6) != "M  END" &&
           tempStr.substr(0, 4) != "$$$$") {
      tempStr = getLine(inStream);
      ++line;
    }
    if (!inStream->eof() || tempStr.substr(0, 6) == "M  END" ||
        tempStr.substr(0, 4) == "$$$$")
      fileComplete = true;
    else
      fileComplete = false;
  } catch (FileParseException &e) {
    // catch our exceptions and throw them back after cleanup
    delete res;
    delete conf;
    res = nullptr;
    conf = nullptr;
    throw e;
  }

  if (!fileComplete) {
    delete res;
    delete conf;
    res = nullptr;
    conf = nullptr;
    std::ostringstream errout;
    errout
        << "Problems encountered parsing Mol data, M  END missing around line "
        << line;
    throw FileParseException(errout.str());
  }

  if (res) {
    // calculate explicit valence on each atom:
    for (RWMol::AtomIterator atomIt = res->beginAtoms();
         atomIt != res->endAtoms(); ++atomIt) {
      (*atomIt)->calcExplicitValence(false);
    }

    // postprocess mol file flags
    ProcessMolProps(res);

    // update the chirality and stereo-chemistry
    //
    // NOTE: we detect the stereochemistry before sanitizing/removing
    // hydrogens because the removal of H atoms may actually remove
    // the wedged bond from the molecule.  This wipes out the only
    // sign that chirality ever existed and makes us sad... so first
    // perceive chirality, then remove the Hs and sanitize.
    //
    const Conformer &conf = res->getConformer();
    if (chiralityPossible) {
      DetectAtomStereoChemistry(*res, &conf);
    }

    if (sanitize) {
      try {
        if (removeHs) {
          MolOps::removeHs(*res, false, false);
        } else {
          MolOps::sanitizeMol(*res);
        }

        // now that atom stereochem has been perceived, the wedging
        // information is no longer needed, so we clear
        // single bond dir flags:
        ClearSingleBondDirFlags(*res);

        // unlike DetectAtomStereoChemistry we call detectBondStereochemistry
        // here after sanitization because we need the ring information:
        MolOps::detectBondStereochemistry(*res);
      } catch (...) {
        delete res;
        res = nullptr;
        throw;
      }
      MolOps::assignStereochemistry(*res, true, true, true);
    } else {
      // we still need to do something about double bond stereochemistry
      // (was github issue 337)
      MolOps::detectBondStereochemistry(*res);
    }

    if (res->hasProp(common_properties::_NeedsQueryScan)) {
      res->clearProp(common_properties::_NeedsQueryScan);
      CompleteMolQueries(res);
    }
  }
  return res;
};

RWMol *MolDataStreamToMol(std::istream &inStream, unsigned int &line,
                          bool sanitize, bool removeHs, bool strictParsing) {
  return MolDataStreamToMol(&inStream, line, sanitize, removeHs, strictParsing);
};
//------------------------------------------------
//
//  Read a molecule from a string
//
//------------------------------------------------
RWMol *MolBlockToMol(const std::string &molBlock, bool sanitize, bool removeHs,
                     bool strictParsing) {
  std::istringstream inStream(molBlock);
  unsigned int line = 0;
  return MolDataStreamToMol(inStream, line, sanitize, removeHs, strictParsing);
}

//------------------------------------------------
//
//  Read a molecule from a file
//
//------------------------------------------------
RWMol *MolFileToMol(const std::string &fName, bool sanitize, bool removeHs,
                    bool strictParsing) {
  std::ifstream inStream(fName.c_str());
  if (!inStream || (inStream.bad())) {
    std::ostringstream errout;
    errout << "Bad input file " << fName;
    throw BadFileException(errout.str());
  }
  RWMol *res = nullptr;
  if (!inStream.eof()) {
    unsigned int line = 0;
    res = MolDataStreamToMol(inStream, line, sanitize, removeHs, strictParsing);
  }
  return res;
}
}<|MERGE_RESOLUTION|>--- conflicted
+++ resolved
@@ -785,13 +785,8 @@
            << line;
     throw FileParseException(errout.str());
   }
-<<<<<<< HEAD
-  URANGE_CHECK(idx, mol->getNumAtoms() - 1);
+  URANGE_CHECK(idx, mol->getNumAtoms());
   QueryAtom *a = nullptr;
-=======
-  URANGE_CHECK(idx, mol->getNumAtoms());
-  QueryAtom *a = 0;
->>>>>>> b7d2cfbc
 
   int nQueries;
   try {
